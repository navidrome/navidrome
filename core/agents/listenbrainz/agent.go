--- conflicted
+++ resolved
@@ -23,12 +23,8 @@
 	ds          model.DataStore
 	sessionKeys *agents.SessionKeys
 	baseURL     string
-<<<<<<< HEAD
 	proxyStars  bool
-	client      *Client
-=======
 	client      *client
->>>>>>> b825d3cf
 }
 
 func listenBrainzConstructor(ds model.DataStore) *listenBrainzAgent {
