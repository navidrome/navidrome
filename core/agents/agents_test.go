--- conflicted
+++ resolved
@@ -156,21 +156,13 @@
 					URL:  "imageUrl",
 					Size: 100,
 				}}))
-<<<<<<< HEAD
-				Expect(mock.Args).To(ConsistOf("123", "test", "test", "mb123"))
-=======
-				Expect(mock.Args).To(HaveExactElements("123", "test", "mb123"))
->>>>>>> 3910e77a
+				Expect(mock.Args).To(HaveExactElements("123", "test", "test", "mb123"))
 			})
 			It("skips the agent if it returns an error", func() {
 				mock.Err = errors.New("error")
 				_, err := ag.GetArtistImages(ctx, "123", "test", "test", "mb123")
 				Expect(err).To(MatchError("not found"))
-<<<<<<< HEAD
-				Expect(mock.Args).To(ConsistOf("123", "test", "test", "mb123"))
-=======
-				Expect(mock.Args).To(HaveExactElements("123", "test", "mb123"))
->>>>>>> 3910e77a
+				Expect(mock.Args).To(HaveExactElements("123", "test", "test", "mb123"))
 			})
 			It("interrupts if the context is canceled", func() {
 				cancel()
