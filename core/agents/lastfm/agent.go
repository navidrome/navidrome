--- conflicted
+++ resolved
@@ -283,9 +283,6 @@
 	return t.Track, nil
 }
 
-<<<<<<< HEAD
-func (l *lastfmAgent) NowPlaying(ctx context.Context, userId string, track *model.MediaFile, position int) error {
-=======
 func (l *lastfmAgent) getArtistForScrobble(track *model.MediaFile) string {
 	if conf.Server.LastFM.ScrobbleFirstArtistOnly && len(track.Participants[model.RoleArtist]) > 0 {
 		return track.Participants[model.RoleArtist][0].Name
@@ -293,8 +290,7 @@
 	return track.Artist
 }
 
-func (l *lastfmAgent) NowPlaying(ctx context.Context, userId string, track *model.MediaFile) error {
->>>>>>> 4172d233
+func (l *lastfmAgent) NowPlaying(ctx context.Context, userId string, track *model.MediaFile, position int) error {
 	sk, err := l.sessionKeys.Get(ctx, userId)
 	if err != nil || sk == "" {
 		return scrobbler.ErrNotAuthorized
