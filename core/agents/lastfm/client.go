--- conflicted
+++ resolved
@@ -180,8 +180,7 @@
 	return nil
 }
 
-<<<<<<< HEAD
-func (c *Client) Star(ctx context.Context, sessionKey string, star bool, artist string, title string) error {
+func (c *client) Star(ctx context.Context, sessionKey string, star bool, artist string, title string) error {
 	params := url.Values{}
 	params.Add("format", "json")
 	params.Add("api_key", c.apiKey)
@@ -222,10 +221,7 @@
 	return nil
 }
 
-func (c *Client) makeRequest(ctx context.Context, method string, params url.Values, signed bool) (*Response, error) {
-=======
 func (c *client) makeRequest(ctx context.Context, method string, params url.Values, signed bool) (*Response, error) {
->>>>>>> b825d3cf
 	params.Add("format", "json")
 	params.Add("api_key", c.apiKey)
 
