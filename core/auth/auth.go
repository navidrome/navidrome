package auth

import (
	"cmp"
	"context"
	"crypto/sha256"
	"sync"
	"time"

	"github.com/go-chi/jwtauth/v5"
	"github.com/lestrrat-go/jwx/v2/jwt"
	"github.com/navidrome/navidrome/conf"
	"github.com/navidrome/navidrome/consts"
	"github.com/navidrome/navidrome/log"
	"github.com/navidrome/navidrome/model"
	"github.com/navidrome/navidrome/model/id"
	"github.com/navidrome/navidrome/model/request"
	"github.com/navidrome/navidrome/utils"
)

var (
	once      sync.Once
	TokenAuth *jwtauth.JWTAuth
)

// Init creates a JWTAuth object from the secret stored in the DB.
// If the secret is not found, it will create a new one and store it in the DB.
func Init(ds model.DataStore) {
	once.Do(func() {
		ctx := context.TODO()
		log.Info("Setting Session Timeout", "value", conf.Server.SessionTimeout)

		secret, err := ds.Property(ctx).Get(consts.JWTSecretKey)
		if err != nil || secret == "" {
			log.Info(ctx, "Creating new JWT secret, used for encrypting UI sessions")
			secret = createNewSecret(ctx, ds)
		} else {
			if secret, err = utils.Decrypt(ctx, getEncKey(), secret); err != nil {
				log.Error(ctx, "Could not decrypt JWT secret, creating a new one", err)
				secret = createNewSecret(ctx, ds)
			}
		}

		TokenAuth = jwtauth.New("HS256", []byte(secret), nil)
	})
}

func createBaseClaims() map[string]any {
	tokenClaims := map[string]any{}
	tokenClaims[jwt.IssuerKey] = consts.JWTIssuer
	return tokenClaims
}

func CreatePublicToken(claims map[string]any) (string, error) {
	tokenClaims := createBaseClaims()
	for k, v := range claims {
		tokenClaims[k] = v
	}
	_, token, err := TokenAuth.Encode(tokenClaims)

	return token, err
}

func CreateExpiringPublicToken(exp time.Time, claims map[string]any) (string, error) {
	tokenClaims := createBaseClaims()
	if !exp.IsZero() {
		tokenClaims[jwt.ExpirationKey] = exp.UTC().Unix()
	}
	for k, v := range claims {
		tokenClaims[k] = v
	}
	_, token, err := TokenAuth.Encode(tokenClaims)

	return token, err
}

func CreateToken(u *model.User) (string, error) {
	claims := createBaseClaims()
	claims[jwt.SubjectKey] = u.UserName
	claims[jwt.IssuedAtKey] = time.Now().UTC().Unix()
	claims["uid"] = u.ID
	claims["adm"] = u.IsAdmin
	token, _, err := TokenAuth.Encode(claims)
	if err != nil {
		return "", err
	}

	return TouchToken(token)
}

func TouchToken(token jwt.Token) (string, error) {
	claims, err := token.AsMap(context.Background())
	if err != nil {
		return "", err
	}

	claims[jwt.ExpirationKey] = time.Now().UTC().Add(conf.Server.SessionTimeout).Unix()
	_, newToken, err := TokenAuth.Encode(claims)

	return newToken, err
}

func Validate(tokenStr string) (map[string]interface{}, error) {
	token, err := jwtauth.VerifyToken(TokenAuth, tokenStr)
	if err != nil {
		return nil, err
	}
	return token.AsMap(context.Background())
}

func WithAdminUser(ctx context.Context, ds model.DataStore) context.Context {
	u, err := ds.User(ctx).FindFirstAdmin()
	if err != nil {
		c, err := ds.User(ctx).CountAll()
		if c == 0 && err == nil {
			log.Debug(ctx, "Scanner: No admin user yet!", err)
		} else {
			log.Error(ctx, "Scanner: No admin user found!", err)
		}
		u = &model.User{}
	}

	ctx = request.WithUsername(ctx, u.UserName)
	return request.WithUser(ctx, *u)
}

func createNewSecret(ctx context.Context, ds model.DataStore) string {
<<<<<<< HEAD
	secret := id.NewRandom()
=======
	secret := uuid.NewString()
>>>>>>> 9cbdb20a
	encSecret, err := utils.Encrypt(ctx, getEncKey(), secret)
	if err != nil {
		log.Error(ctx, "Could not encrypt JWT secret", err)
		return secret
	}
	if err := ds.Property(ctx).Put(consts.JWTSecretKey, encSecret); err != nil {
		log.Error(ctx, "Could not save JWT secret in DB", err)
	}
	return secret
}

func getEncKey() []byte {
	key := cmp.Or(
		conf.Server.PasswordEncryptionKey,
		consts.DefaultEncryptionKey,
	)
	sum := sha256.Sum256([]byte(key))
	return sum[:]
}<|MERGE_RESOLUTION|>--- conflicted
+++ resolved
@@ -125,11 +125,7 @@
 }
 
 func createNewSecret(ctx context.Context, ds model.DataStore) string {
-<<<<<<< HEAD
 	secret := id.NewRandom()
-=======
-	secret := uuid.NewString()
->>>>>>> 9cbdb20a
 	encSecret, err := utils.Encrypt(ctx, getEncKey(), secret)
 	if err != nil {
 		log.Error(ctx, "Could not encrypt JWT secret", err)
