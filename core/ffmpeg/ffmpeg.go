--- conflicted
+++ resolved
@@ -18,30 +18,22 @@
 type FFmpeg interface {
 	Transcode(ctx context.Context, command, path string, maxBitRate int) (io.ReadCloser, error)
 	ExtractImage(ctx context.Context, path string) (io.ReadCloser, error)
-<<<<<<< HEAD
 	ConvertToWAV(ctx context.Context, path string) (io.ReadCloser, error)
 	ConvertToFLAC(ctx context.Context, path string) (io.ReadCloser, error)
-	// TODO Move scanner ffmpeg probe to here
-=======
 	Probe(ctx context.Context, files []string) (string, error)
 	CmdPath() (string, error)
->>>>>>> 3e879d2a
 }
 
 func New() FFmpeg {
 	return &ffmpeg{}
 }
 
-<<<<<<< HEAD
-const extractImageCmd = "ffmpeg -i %s -an -vcodec copy -f image2pipe -"
-const createWavCmd = "ffmpeg -i %s -c:a pcm_s16le -f wav -"
-const createFLACCmd = "ffmpeg -i %s -f flac -"
-=======
 const (
 	extractImageCmd = "ffmpeg -i %s -an -vcodec copy -f image2pipe -"
 	probeCmd        = "ffmpeg %s -f ffmetadata"
+	createWavCmd    = "ffmpeg -i %s -c:a pcm_s16le -f wav -"
+	createFLACCmd   = "ffmpeg -i %s -f flac -"
 )
->>>>>>> 3e879d2a
 
 type ffmpeg struct{}
 
@@ -61,7 +53,6 @@
 	return e.start(ctx, args)
 }
 
-<<<<<<< HEAD
 func (e *ffmpeg) ConvertToWAV(ctx context.Context, path string) (io.ReadCloser, error) {
 	args := createFFmpegCommand(createWavCmd, path, 0)
 	return e.start(ctx, args)
@@ -70,7 +61,8 @@
 func (e *ffmpeg) ConvertToFLAC(ctx context.Context, path string) (io.ReadCloser, error) {
 	args := createFFmpegCommand(createFLACCmd, path, 0)
 	return e.start(ctx, args)
-=======
+}
+
 func (e *ffmpeg) Probe(ctx context.Context, files []string) (string, error) {
 	if _, err := ffmpegCmd(); err != nil {
 		return "", err
@@ -84,7 +76,6 @@
 
 func (e *ffmpeg) CmdPath() (string, error) {
 	return ffmpegCmd()
->>>>>>> 3e879d2a
 }
 
 func (e *ffmpeg) start(ctx context.Context, args []string) (io.ReadCloser, error) {
