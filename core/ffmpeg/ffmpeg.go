--- conflicted
+++ resolved
@@ -30,16 +30,11 @@
 }
 
 const (
-<<<<<<< HEAD
-	extractImageCmd         = "ffmpeg -i %s -an -c:v copy -f image2pipe -"
+	extractImageCmd         = "ffmpeg -i %s -an -vcodec copy -f image2pipe -"
 	extractNonImageCoverCmd = "ffmpeg -i %s -an -c:v mjpeg -vf select=eq(n\\,0) -f image2pipe -"
 	probeCmd                = "ffmpeg %s -f ffmetadata"
-=======
-	extractImageCmd = "ffmpeg -i %s -an -vcodec copy -f image2pipe -"
-	probeCmd        = "ffmpeg %s -f ffmetadata"
-	createWavCmd    = "ffmpeg -i %s -c:a pcm_s16le -f wav -"
-	createFLACCmd   = "ffmpeg -i %s -f flac -"
->>>>>>> a5dfd2d4
+	createWavCmd            = "ffmpeg -i %s -c:a pcm_s16le -f wav -"
+	createFLACCmd           = "ffmpeg -i %s -f flac -"
 )
 
 type ffmpeg struct{}
