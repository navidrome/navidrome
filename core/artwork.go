--- conflicted
+++ resolved
@@ -8,11 +8,6 @@
 	"fmt"
 	"image"
 	_ "image/gif"
-<<<<<<< HEAD
-=======
-	"image/jpeg"
-	"image/png"
->>>>>>> 48afb69e
 	_ "image/png"
 	"io"
 	"os"
@@ -167,7 +162,6 @@
 	return
 }
 
-<<<<<<< HEAD
 // A reader is an io.Reader that can also peek ahead.
 type reader interface {
 	io.Reader
@@ -195,7 +189,7 @@
 	return true
 }
 
-func resizeImage(reader io.Reader, size int) (io.ReadCloser, error) {
+func resizeImage(reader io.Reader, size int, usePng bool) (io.ReadCloser, error) {
 	// Is this a jpeg?  If so, use pixiv [and requires libjpeg-turbo because we want RGBA]
 	//	libjpeg-turbo is far more tolerant than the golang builtin, and is what is used
 	//	by mozilla and chrome, so "what users expect"
@@ -210,10 +204,6 @@
 	} else {
 		img, _, err = image.Decode(peekReader)
 	}
-=======
-func resizeImage(reader io.Reader, size int, usePng bool) (io.ReadCloser, error) {
-	img, _, err := image.Decode(reader)
->>>>>>> 48afb69e
 	if err != nil {
 		return nil, err
 	}
@@ -229,15 +219,11 @@
 
 	// we use the whorfin branch of pixiv go-libjpeg because it directly handles NRGBA
 	buf := new(bytes.Buffer)
-<<<<<<< HEAD
-	err = libjpegNRGBA.Encode(buf, m, &libjpegNRGBA.EncoderOptions{Quality: conf.Server.CoverJpegQuality})
-=======
 	if usePng {
 		err = png.Encode(buf, m)
 	} else {
-		err = jpeg.Encode(buf, m, &jpeg.Options{Quality: conf.Server.CoverJpegQuality})
-	}
->>>>>>> 48afb69e
+                err = libjpegNRGBA.Encode(buf, m, &libjpegNRGBA.EncoderOptions{Quality: conf.Server.CoverJpegQuality})
+	}
 	return io.NopCloser(buf), err
 }
 
