--- conflicted
+++ resolved
@@ -3,12 +3,9 @@
 import (
 	"context"
 	"errors"
-<<<<<<< HEAD
-	"sync/atomic"
-=======
 	"net/http"
 	"sync"
->>>>>>> 4359adc0
+	"sync/atomic"
 	"time"
 
 	"github.com/navidrome/navidrome/conf"
@@ -64,14 +61,9 @@
 		Register("disabled", func(model.DataStore) Scrobbler {
 			return nil
 		})
-<<<<<<< HEAD
-		tracker = newPlayTracker(ds, events.GetBroker(), nil)
+		eventBroker = &fakeEventBroker{}
+		tracker = newPlayTracker(ds, eventBroker, nil)
 		tracker.(*playTracker).builtinScrobblers["fake"] = &fake // Bypass buffering for tests
-=======
-		eventBroker = &fakeEventBroker{}
-		tracker = newPlayTracker(ds, eventBroker)
-		tracker.(*playTracker).scrobblers["fake"] = &fake // Bypass buffering for tests
->>>>>>> 4359adc0
 
 		track = model.MediaFile{
 			ID:             "123",
@@ -133,7 +125,6 @@
 			Expect(fake.NowPlayingCalled).To(BeFalse())
 		})
 
-<<<<<<< HEAD
 		It("stores position when greater than zero", func() {
 			pos := 42
 			err := tracker.NowPlaying(ctx, "player-1", "player-one", "123", pos)
@@ -144,9 +135,10 @@
 			Expect(playing).To(HaveLen(1))
 			Expect(playing[0].Position).To(Equal(pos))
 			Expect(fake.Position).To(Equal(pos))
-=======
+		})
+
 		It("sends event with count", func() {
-			err := tracker.NowPlaying(ctx, "player-1", "player-one", "123")
+			err := tracker.NowPlaying(ctx, "player-1", "player-one", "123", 0)
 			Expect(err).ToNot(HaveOccurred())
 			eventList := eventBroker.getEvents()
 			Expect(eventList).ToNot(BeEmpty())
@@ -157,10 +149,9 @@
 
 		It("does not send event when disabled", func() {
 			conf.Server.EnableNowPlaying = false
-			err := tracker.NowPlaying(ctx, "player-1", "player-one", "123")
+			err := tracker.NowPlaying(ctx, "player-1", "player-one", "123", 0)
 			Expect(err).ToNot(HaveOccurred())
 			Expect(eventBroker.getEvents()).To(BeEmpty())
->>>>>>> 4359adc0
 		})
 	})
 
@@ -203,7 +194,7 @@
 
 		It("does not send event when disabled", func() {
 			conf.Server.EnableNowPlaying = false
-			tracker = newPlayTracker(ds, eventBroker)
+			tracker = newPlayTracker(ds, eventBroker, nil)
 			info := NowPlayingInfo{MediaFile: track, Start: time.Now(), Username: "user"}
 			_ = tracker.(*playTracker).playMap.AddWithTTL("player-2", info, 10*time.Millisecond)
 			Consistently(func() int { return len(eventBroker.getEvents()) }).Should(Equal(0))
@@ -426,7 +417,26 @@
 	return p
 }
 
-<<<<<<< HEAD
+type fakeEventBroker struct {
+	http.Handler
+	events []events.Event
+	mu     sync.Mutex
+}
+
+func (f *fakeEventBroker) SendMessage(_ context.Context, event events.Event) {
+	f.mu.Lock()
+	defer f.mu.Unlock()
+	f.events = append(f.events, event)
+}
+
+func (f *fakeEventBroker) getEvents() []events.Event {
+	f.mu.Lock()
+	defer f.mu.Unlock()
+	return f.events
+}
+
+var _ events.Broker = (*fakeEventBroker)(nil)
+
 // mockBufferedScrobbler used to test that Stop is called
 type mockBufferedScrobbler struct {
 	wrapped    Scrobbler
@@ -447,25 +457,4 @@
 
 func (m *mockBufferedScrobbler) Scrobble(ctx context.Context, userId string, s Scrobble) error {
 	return m.wrapped.Scrobble(ctx, userId, s)
-}
-=======
-type fakeEventBroker struct {
-	http.Handler
-	events []events.Event
-	mu     sync.Mutex
-}
-
-func (f *fakeEventBroker) SendMessage(_ context.Context, event events.Event) {
-	f.mu.Lock()
-	defer f.mu.Unlock()
-	f.events = append(f.events, event)
-}
-
-func (f *fakeEventBroker) getEvents() []events.Event {
-	f.mu.Lock()
-	defer f.mu.Unlock()
-	return f.events
-}
-
-var _ events.Broker = (*fakeEventBroker)(nil)
->>>>>>> 4359adc0
+}