// Package playback implements audio playback using PlaybackDevices. It is used to implement the Jukebox mode in turn.
// It makes use of the MPV library to do the playback. Major parts are:
// - decoder which includes decoding and transcoding of various audio file formats
// - device implementing the basic functions to work with audio devices like set, play, stop, skip, ...
// - queue a simple playlist
package playback

import (
	"context"
	"fmt"

	"github.com/navidrome/navidrome/conf"
	"github.com/navidrome/navidrome/log"
	"github.com/navidrome/navidrome/model"
	"github.com/navidrome/navidrome/utils/singleton"
)

type PlaybackServer interface {
	Run(ctx context.Context) error
	GetDeviceForUser(user string) (*playbackDevice, error)
	GetMediaFile(id string) (*model.MediaFile, error)
}

type playbackServer struct {
	ctx             *context.Context
	datastore       model.DataStore
	playbackDevices []playbackDevice
}

// GetInstance returns the playback-server singleton
func GetInstance(ds model.DataStore) PlaybackServer {
	return singleton.GetInstance(func() *playbackServer {
		return &playbackServer{datastore: ds}
	})
}

// Run starts the playback server which serves request until canceled using the given context
func (ps *playbackServer) Run(ctx context.Context) error {
<<<<<<< HEAD
	ps.datastore = persistence.New(db.Db())
	ps.ctx = &ctx
=======
	devices, err := ps.initDeviceStatus(conf.Server.Jukebox.Devices, conf.Server.Jukebox.Default)
	ps.playbackDevices = devices
>>>>>>> 677d9947

	devices, err := ps.initDeviceStatus(ctx, conf.Server.Jukebox.Devices, conf.Server.Jukebox.Default)
	if err != nil {
		return err
	}
	ps.playbackDevices = devices
	log.Info(ctx, fmt.Sprintf("%d audio devices found", len(devices)))

	defaultDevice, _ := ps.getDefaultDevice()

	log.Info(ctx, "Using audio device: "+defaultDevice.DeviceName)

	<-ctx.Done()

	// Should confirm all subprocess are terminated before returning
	return nil
}

func (ps *playbackServer) initDeviceStatus(ctx context.Context, devices []conf.AudioDeviceDefinition, defaultDevice string) ([]playbackDevice, error) {
	pbDevices := make([]playbackDevice, max(1, len(devices)))
	defaultDeviceFound := false

	if defaultDevice == "" {
		// if there are no devices given and no default device, we create a synthetic device named "auto"
		if len(devices) == 0 {
			pbDevices[0] = *NewPlaybackDevice(ctx, ps, "auto", "auto")
		}

		// if there is but only one entry and no default given, just use that.
		if len(devices) == 1 {
			if len(devices[0]) != 2 {
				return []playbackDevice{}, fmt.Errorf("audio device definition ought to contain 2 fields, found: %d ", len(devices[0]))
			}
			pbDevices[0] = *NewPlaybackDevice(ctx, ps, devices[0][0], devices[0][1])
		}

		if len(devices) > 1 {
			return []playbackDevice{}, fmt.Errorf("number of audio device found is %d, but no default device defined. Set Jukebox.Default", len(devices))
		}

		pbDevices[0].Default = true
		return pbDevices, nil
	}

	for idx, audioDevice := range devices {
		if len(audioDevice) != 2 {
			return []playbackDevice{}, fmt.Errorf("audio device definition ought to contain 2 fields, found: %d ", len(audioDevice))
		}

		pbDevices[idx] = *NewPlaybackDevice(ctx, ps, audioDevice[0], audioDevice[1])

		if audioDevice[0] == defaultDevice {
			pbDevices[idx].Default = true
			defaultDeviceFound = true
		}
	}

	if !defaultDeviceFound {
		return []playbackDevice{}, fmt.Errorf("default device name not found: %s ", defaultDevice)
	}
	return pbDevices, nil
}

func (ps *playbackServer) getDefaultDevice() (*playbackDevice, error) {
	for idx := range ps.playbackDevices {
		if ps.playbackDevices[idx].Default {
			return &ps.playbackDevices[idx], nil
		}
	}
	return &playbackDevice{}, fmt.Errorf("no default device found")
}

// GetMediaFile retrieves the MediaFile given by the id parameter
func (ps *playbackServer) GetMediaFile(id string) (*model.MediaFile, error) {
	return ps.datastore.MediaFile(*ps.ctx).Get(id)
}

// GetDeviceForUser returns the audio playback device for the given user. As of now this is but only the default device.
func (ps *playbackServer) GetDeviceForUser(user string) (*playbackDevice, error) {
	log.Debug("Processing GetDevice", "user", user)
	// README: here we might plug-in the user-device mapping one fine day
	device, err := ps.getDefaultDevice()
	if err != nil {
		return &playbackDevice{}, err
	}
	device.User = user
	return device, nil
}<|MERGE_RESOLUTION|>--- conflicted
+++ resolved
@@ -36,13 +36,7 @@
 
 // Run starts the playback server which serves request until canceled using the given context
 func (ps *playbackServer) Run(ctx context.Context) error {
-<<<<<<< HEAD
-	ps.datastore = persistence.New(db.Db())
 	ps.ctx = &ctx
-=======
-	devices, err := ps.initDeviceStatus(conf.Server.Jukebox.Devices, conf.Server.Jukebox.Default)
-	ps.playbackDevices = devices
->>>>>>> 677d9947
 
 	devices, err := ps.initDeviceStatus(ctx, conf.Server.Jukebox.Devices, conf.Server.Jukebox.Default)
 	if err != nil {
