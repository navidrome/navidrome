--- conflicted
+++ resolved
@@ -34,14 +34,10 @@
 
 	tmpSocketName := socketName("mpv-ctrl-", ".socket")
 
-<<<<<<< HEAD
 	args := createMPVCommand(deviceName, mf.AbsolutePath(), tmpSocketName)
-=======
-	args := createMPVCommand(deviceName, mf.Path, tmpSocketName)
 	if len(args) == 0 {
 		return nil, fmt.Errorf("no mpv command arguments provided")
 	}
->>>>>>> 011f5891
 	exe, err := start(ctx, args)
 	if err != nil {
 		log.Error("Error starting mpv process", err)
