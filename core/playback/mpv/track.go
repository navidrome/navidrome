package mpv

// Audio-playback using mpv media-server. See mpv.io
// https://github.com/dexterlb/mpvipc
// https://mpv.io/manual/master/#json-ipc
// https://mpv.io/manual/master/#properties

import (
	"fmt"
	"os"
	"runtime"
	"time"

	"github.com/dexterlb/mpvipc"
	"github.com/navidrome/navidrome/log"
	"github.com/navidrome/navidrome/model"
	"github.com/navidrome/navidrome/utils"
)

type MpvTrack struct {
	MediaFile     model.MediaFile
	PlaybackDone  chan bool
	Conn          *mpvipc.Connection
	IPCSocketName string
	Exe           *Executor
	CloseCalled   bool
}

func NewTrack(playbackDoneChannel chan bool, deviceName string, mf model.MediaFile) (*MpvTrack, error) {
	log.Debug("Loading track", "trackPath", mf.Path, "mediaType", mf.ContentType())

	if _, err := mpvCommand(); err != nil {
		return nil, err
	}

<<<<<<< HEAD
	tmpSocketName := randomSocketName("mpv-ctrl-", ".socket")
=======
	tmpSocketName := utils.TempFileName("mpv-ctrl-", ".socket")
>>>>>>> bcb71b85

	args := createMPVCommand(mpvComdTemplate, deviceName, mf.Path, tmpSocketName)
	exe, err := start(args)
	if err != nil {
		log.Error("Error starting mpv process", err)
		return nil, err
	}

	// wait for socket to show up
	err = waitForSocket(tmpSocketName, 3*time.Second, 100*time.Millisecond)
	if err != nil {
		log.Error("Error or timeout waiting for control socket", "socketname", tmpSocketName, err)
		return nil, err
	}

	conn := mpvipc.NewConnection(tmpSocketName)
	err = conn.Open()

	if err != nil {
		log.Error("Error opening new connection", err)
		return nil, err
	}

	theTrack := &MpvTrack{MediaFile: mf, PlaybackDone: playbackDoneChannel, Conn: conn, IPCSocketName: tmpSocketName, Exe: &exe, CloseCalled: false}

	go func() {
		conn.WaitUntilClosed()
		log.Info("Hitting end-of-stream, signalling on channel")
		if !theTrack.CloseCalled {
			playbackDoneChannel <- true
		}
	}()

	return theTrack, nil
}

func (t *MpvTrack) String() string {
	return fmt.Sprintf("Name: %s, Socket: %s", t.MediaFile.Path, t.IPCSocketName)
}

// Used to control the playback volume. A float value between 0.0 and 1.0.
func (t *MpvTrack) SetVolume(value float32) {
	// mpv's volume as described in the --volume parameter:
	// Set the startup volume. 0 means silence, 100 means no volume reduction or amplification.
	//  Negative values can be passed for compatibility, but are treated as 0.
	log.Debug("Setting volume", "volume", value, "track", t)
	vol := int(value * 100)

	err := t.Conn.Set("volume", vol)
	if err != nil {
		log.Error("Error setting volume", "volume", value, "track", t, err)
	}
}

func (t *MpvTrack) Unpause() {
	log.Debug("Unpausing track", "track", t)
	err := t.Conn.Set("pause", false)
	if err != nil {
		log.Error("Error unpausing track", "track", t, err)
	}
}

func (t *MpvTrack) Pause() {
	log.Debug("Pausing track", "track", t)
	err := t.Conn.Set("pause", true)
	if err != nil {
		log.Error("Error pausing track", "track", t, err)
	}
}

func (t *MpvTrack) Close() {
	// Windows automatically handles closing
	// and cleaning up named pipe
	if runtime.GOOS == "windows" {
		return
	}
	log.Debug("Closing resources", "track", t)
	t.CloseCalled = true
	// trying to shutdown mpv process using socket
	if t.isSocketFilePresent() {
		log.Debug("sending shutdown command")
		_, err := t.Conn.Call("quit")
		if err != nil {
			log.Error("Error sending quit command to mpv-ipc socket", err)

			if t.Exe != nil {
				log.Debug("cancelling executor")
				err = t.Exe.Cancel()
				if err != nil {
					log.Error("Error canceling executor", err)
				}
			}
		}
	}

	if t.isSocketFilePresent() {
		log.Debug("Removing socketfile", "socketfile", t.IPCSocketName)
		err := os.Remove(t.IPCSocketName)
		if err != nil {
			log.Error("Error cleaning up socketfile", "socketfile", t.IPCSocketName, err)
		}
	}
}

func (t *MpvTrack) isSocketFilePresent() bool {
	if len(t.IPCSocketName) < 1 {
		return false
	}

	fileInfo, err := os.Stat(t.IPCSocketName)
	return err == nil && fileInfo != nil && !fileInfo.IsDir()
}

// Position returns the playback position in seconds.
// Every now and then the mpv IPC interface returns "mpv error: property unavailable"
// in this case we have to retry
func (t *MpvTrack) Position() int {
	retryCount := 0
	for {
		position, err := t.Conn.Get("time-pos")
		if err != nil && err.Error() == "mpv error: property unavailable" {
			retryCount += 1
			log.Debug("Got mpv error, retrying...", "retries", retryCount, err)
			if retryCount > 5 {
				return 0
			}
			break
		}

		if err != nil {
			log.Error("Error getting position in track", "track", t, err)
			return 0
		}

		pos, ok := position.(float64)
		if !ok {
			log.Error("Could not cast position from mpv into float64", "position", position, "track", t)
			return 0
		} else {
			return int(pos)
		}
	}
	return 0
}

func (t *MpvTrack) SetPosition(offset int) error {
	log.Debug("Setting position", "offset", offset, "track", t)
	pos := t.Position()
	if pos == offset {
		log.Debug("No position difference, skipping operation", "track", t)
		return nil
	}
	err := t.Conn.Set("time-pos", float64(offset))
	if err != nil {
		log.Error("Could not set the position in track", "track", t, "offset", offset, err)
		return err
	}
	return nil
}

func (t *MpvTrack) IsPlaying() bool {
	log.Debug("Checking if track is playing", "track", t)
	pausing, err := t.Conn.Get("pause")
	if err != nil {
		log.Error("Problem getting paused status", "track", t, err)
		return false
	}

	pause, ok := pausing.(bool)
	if !ok {
		log.Error("Could not cast pausing to boolean", "track", t, "value", pausing)
		return false
	}
	return !pause
}

func waitForSocket(path string, timeout time.Duration, pause time.Duration) error {
	start := time.Now()
	end := start.Add(timeout)
	var retries int = 0

	for {
		fileInfo, err := os.Stat(path)
		if err == nil && fileInfo != nil && !fileInfo.IsDir() {
			log.Debug("Socket found", "retries", retries, "waitTime", time.Since(start))
			return nil
		}
		if time.Now().After(end) {
			return fmt.Errorf("timeout reached: %s", timeout)
		}
		time.Sleep(pause)
		retries += 1
	}
}<|MERGE_RESOLUTION|>--- conflicted
+++ resolved
@@ -33,11 +33,7 @@
 		return nil, err
 	}
 
-<<<<<<< HEAD
-	tmpSocketName := randomSocketName("mpv-ctrl-", ".socket")
-=======
-	tmpSocketName := utils.TempFileName("mpv-ctrl-", ".socket")
->>>>>>> bcb71b85
+	tmpSocketName := utils.RandomSocketName("mpv-ctrl-", ".socket")
 
 	args := createMPVCommand(mpvComdTemplate, deviceName, mf.Path, tmpSocketName)
 	exe, err := start(args)
