package core

import (
	"context"
	"strings"
	"time"

	"github.com/Masterminds/squirrel"
	"github.com/deluan/rest"
	gonanoid "github.com/matoous/go-nanoid/v2"
	"github.com/navidrome/navidrome/conf"
	"github.com/navidrome/navidrome/log"
	"github.com/navidrome/navidrome/model"
	. "github.com/navidrome/navidrome/utils/gg"
	"github.com/navidrome/navidrome/utils/slice"
)

type Share interface {
	Load(ctx context.Context, id string) (*model.Share, error)
	NewRepository(ctx context.Context) rest.Repository
}

func NewShare(ds model.DataStore) Share {
	return &shareService{
		ds: ds,
	}
}

type shareService struct {
	ds model.DataStore
}

func (s *shareService) Load(ctx context.Context, id string) (*model.Share, error) {
	repo := s.ds.Share(ctx)
	share, err := repo.Get(id)
	if err != nil {
		return nil, err
	}
	expiresAt := V(share.ExpiresAt)
	if !expiresAt.IsZero() && expiresAt.Before(time.Now()) {
		return nil, model.ErrExpired
	}
	share.LastVisitedAt = P(time.Now())
	share.VisitCount++

	err = repo.(rest.Persistable).Update(id, share, "last_visited_at", "visit_count")
	if err != nil {
		log.Warn(ctx, "Could not increment visit count for share", "share", share.ID)
	}
	return share, nil
}

func (s *shareService) NewRepository(ctx context.Context) rest.Repository {
	repo := s.ds.Share(ctx)
	wrapper := &shareRepositoryWrapper{
		ctx:             ctx,
		ShareRepository: repo,
		Repository:      repo.(rest.Repository),
		Persistable:     repo.(rest.Persistable),
		ds:              s.ds,
	}
	return wrapper
}

type shareRepositoryWrapper struct {
	model.ShareRepository
	rest.Repository
	rest.Persistable
	ctx context.Context
	ds  model.DataStore
}

func (r *shareRepositoryWrapper) newId() (string, error) {
	for {
		id, err := gonanoid.Generate("0123456789ABCDEFGHIJKLMNOPQRSTUVWXYZabcdefghijklmnopqrstuvwxyz", 10)
		if err != nil {
			return "", err
		}
		exists, err := r.Exists(id)
		if err != nil {
			return "", err
		}
		if !exists {
			return id, nil
		}
	}
}

func (r *shareRepositoryWrapper) Save(entity interface{}) (string, error) {
	s := entity.(*model.Share)
	id, err := r.newId()
	if err != nil {
		return "", err
	}
	s.ID = id
	if V(s.ExpiresAt).IsZero() {
		s.ExpiresAt = P(time.Now().Add(conf.Server.DefaultShareExpiration))
	}

	firstId := strings.SplitN(s.ResourceIDs, ",", 2)[0]
	v, err := model.GetEntityByID(r.ctx, r.ds, firstId)
	if err != nil {
		return "", err
	}
	switch v.(type) {
	case *model.Artist:
		s.ResourceType = "artist"
		s.Contents = r.contentsLabelFromArtist(s.ID, s.ResourceIDs)
	case *model.Album:
		s.ResourceType = "album"
		s.Contents = r.contentsLabelFromAlbums(s.ID, s.ResourceIDs)
	case *model.Playlist:
		s.ResourceType = "playlist"
		s.Contents = r.contentsLabelFromPlaylist(s.ID, s.ResourceIDs)
	case *model.MediaFile:
		s.ResourceType = "media_file"
		s.Contents = r.contentsLabelFromMediaFiles(s.ID, s.ResourceIDs)
	default:
		log.Error(r.ctx, "Invalid Resource ID", "id", firstId)
		return "", model.ErrNotFound
	}

<<<<<<< HEAD
	var runeCount int
	var truncateIndex int

	for i := range s.Contents {
		runeCount++

		if runeCount == 27 {
=======
	const maxContentRunes = 30
	const truncateToRunes = 26

	var runeCount int
	var truncateIndex int
	for i := range s.Contents {
		runeCount++
		if runeCount == truncateToRunes+1 {
>>>>>>> 644792e1
			truncateIndex = i
		}
	}

<<<<<<< HEAD
	if runeCount > 30 {
=======
	if runeCount > maxContentRunes {
>>>>>>> 644792e1
		s.Contents = s.Contents[:truncateIndex] + "..."
	}

	id, err = r.Persistable.Save(s)
	return id, err
}

func (r *shareRepositoryWrapper) Update(id string, entity interface{}, _ ...string) error {
	cols := []string{"description", "downloadable"}

	// TODO Better handling of Share expiration
	if !V(entity.(*model.Share).ExpiresAt).IsZero() {
		cols = append(cols, "expires_at")
	}
	return r.Persistable.Update(id, entity, cols...)
}

func (r *shareRepositoryWrapper) contentsLabelFromArtist(shareID string, ids string) string {
	idList := strings.SplitN(ids, ",", 2)
	a, err := r.ds.Artist(r.ctx).Get(idList[0])
	if err != nil {
		log.Error(r.ctx, "Error retrieving artist name for share", "share", shareID, err)
		return ""
	}
	return a.Name
}

func (r *shareRepositoryWrapper) contentsLabelFromAlbums(shareID string, ids string) string {
	idList := strings.Split(ids, ",")
	all, err := r.ds.Album(r.ctx).GetAll(model.QueryOptions{Filters: squirrel.Eq{"album.id": idList}})
	if err != nil {
		log.Error(r.ctx, "Error retrieving album names for share", "share", shareID, err)
		return ""
	}
	names := slice.Map(all, func(a model.Album) string { return a.Name })
	return strings.Join(names, ", ")
}
func (r *shareRepositoryWrapper) contentsLabelFromPlaylist(shareID string, id string) string {
	pls, err := r.ds.Playlist(r.ctx).Get(id)
	if err != nil {
		log.Error(r.ctx, "Error retrieving album names for share", "share", shareID, err)
		return ""
	}
	return pls.Name
}

func (r *shareRepositoryWrapper) contentsLabelFromMediaFiles(shareID string, ids string) string {
	idList := strings.Split(ids, ",")
	mfs, err := r.ds.MediaFile(r.ctx).GetAll(model.QueryOptions{Filters: squirrel.And{
		squirrel.Eq{"media_file.id": idList},
		squirrel.Eq{"missing": false},
	}})
	if err != nil {
		log.Error(r.ctx, "Error retrieving media files for share", "share", shareID, err)
		return ""
	}

	if len(mfs) == 1 {
		return mfs[0].Title
	}

	albums := slice.Group(mfs, func(mf model.MediaFile) string {
		return mf.Album
	})
	if len(albums) == 1 {
		for name := range albums {
			return name
		}
	}
	artists := slice.Group(mfs, func(mf model.MediaFile) string {
		return mf.AlbumArtist
	})
	if len(artists) == 1 {
		for name := range artists {
			return name
		}
	}

	return mfs[0].Title
}<|MERGE_RESOLUTION|>--- conflicted
+++ resolved
@@ -120,15 +120,6 @@
 		return "", model.ErrNotFound
 	}
 
-<<<<<<< HEAD
-	var runeCount int
-	var truncateIndex int
-
-	for i := range s.Contents {
-		runeCount++
-
-		if runeCount == 27 {
-=======
 	const maxContentRunes = 30
 	const truncateToRunes = 26
 
@@ -137,16 +128,11 @@
 	for i := range s.Contents {
 		runeCount++
 		if runeCount == truncateToRunes+1 {
->>>>>>> 644792e1
 			truncateIndex = i
 		}
 	}
 
-<<<<<<< HEAD
-	if runeCount > 30 {
-=======
 	if runeCount > maxContentRunes {
->>>>>>> 644792e1
 		s.Contents = s.Contents[:truncateIndex] + "..."
 	}
 
