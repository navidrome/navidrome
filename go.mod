module github.com/navidrome/navidrome

go 1.24.4

// Fork to fix https://github.com/navidrome/navidrome/pull/3254
replace github.com/dhowden/tag v0.0.0-20240417053706-3d75831295e8 => github.com/deluan/tag v0.0.0-20241002021117-dfe5e6ea396d

require (
	github.com/Masterminds/squirrel v1.5.4
	github.com/RaveNoX/go-jsoncommentstrip v1.0.0
	github.com/andybalholm/cascadia v1.3.3
	github.com/bmatcuk/doublestar/v4 v4.8.1
	github.com/bradleyjkemp/cupaloy/v2 v2.8.0
	github.com/deluan/rest v0.0.0-20211102003136-6260bc399cbf
	github.com/deluan/sanitize v0.0.0-20241120162836-fdfd8fdfaa55
	github.com/dexterlb/mpvipc v0.0.0-20241005113212-7cdefca0e933
	github.com/dhowden/tag v0.0.0-20240417053706-3d75831295e8
	github.com/disintegration/imaging v1.6.2
	github.com/djherbis/atime v1.1.0
	github.com/djherbis/fscache v0.10.2-0.20231127215153-442a07e326c4
	github.com/djherbis/stream v1.4.0
	github.com/djherbis/times v1.6.0
	github.com/dustin/go-humanize v1.0.1
	github.com/fatih/structs v1.1.0
	github.com/go-chi/chi/v5 v5.2.1
	github.com/go-chi/cors v1.2.1
	github.com/go-chi/httprate v0.15.0
	github.com/go-chi/jwtauth/v5 v5.3.3
	github.com/go-viper/encoding/ini v0.1.1
	github.com/gohugoio/hashstructure v0.5.0
	github.com/google/go-pipeline v0.0.0-20230411140531-6cbedfc1d3fc
	github.com/google/uuid v1.6.0
	github.com/google/wire v0.6.0
	github.com/gorilla/websocket v1.5.3
	github.com/hashicorp/go-multierror v1.1.1
	github.com/jellydator/ttlcache/v3 v3.3.0
	github.com/kardianos/service v1.2.2
	github.com/kballard/go-shellquote v0.0.0-20180428030007-95032a82bc51
	github.com/knqyf263/go-plugin v0.9.0
	github.com/kr/pretty v0.3.1
	github.com/lestrrat-go/jwx/v2 v2.1.6
	github.com/matoous/go-nanoid/v2 v2.1.0
	github.com/mattn/go-sqlite3 v1.14.28
	github.com/microcosm-cc/bluemonday v1.0.27
	github.com/mileusna/useragent v1.3.5
	github.com/onsi/ginkgo/v2 v2.23.4
	github.com/onsi/gomega v1.37.0
	github.com/pelletier/go-toml/v2 v2.2.4
	github.com/pocketbase/dbx v1.11.0
	github.com/pressly/goose/v3 v3.24.3
	github.com/prometheus/client_golang v1.22.0
	github.com/rjeczalik/notify v0.9.3
	github.com/robfig/cron/v3 v3.0.1
	github.com/sabhiram/go-gitignore v0.0.0-20210923224102-525f6e181f06
	github.com/sirupsen/logrus v1.9.3
	github.com/spf13/cobra v1.9.1
	github.com/spf13/viper v1.20.1
	github.com/stretchr/testify v1.10.0
	github.com/tetratelabs/wazero v1.9.0
	github.com/unrolled/secure v1.17.0
	github.com/xeipuuv/gojsonschema v1.2.0
	github.com/xrash/smetrics v0.0.0-20240521201337-686a1a2994c1
	go.uber.org/goleak v1.3.0
	golang.org/x/exp v0.0.0-20250606033433-dcc06ee1d476
	golang.org/x/image v0.28.0
	golang.org/x/net v0.41.0
	golang.org/x/sync v0.15.0
	golang.org/x/sys v0.33.0
<<<<<<< HEAD
	golang.org/x/text v0.25.0
	golang.org/x/time v0.11.0
	google.golang.org/protobuf v1.36.6
=======
	golang.org/x/text v0.26.0
	golang.org/x/time v0.12.0
>>>>>>> 4359adc0
	gopkg.in/yaml.v3 v3.0.1
)

require (
	github.com/aymerick/douceur v0.2.0 // indirect
	github.com/beorn7/perks v1.0.1 // indirect
	github.com/cespare/reflex v0.3.1 // indirect
	github.com/cespare/xxhash/v2 v2.3.0 // indirect
	github.com/creack/pty v1.1.11 // indirect
	github.com/davecgh/go-spew v1.1.2-0.20180830191138-d8f796af33cc // indirect
	github.com/decred/dcrd/dcrec/secp256k1/v4 v4.4.0 // indirect
	github.com/fsnotify/fsnotify v1.9.0 // indirect
	github.com/go-logr/logr v1.4.3 // indirect
	github.com/go-task/slim-sprig/v3 v3.0.0 // indirect
	github.com/go-viper/mapstructure/v2 v2.2.1 // indirect
	github.com/goccy/go-json v0.10.5 // indirect
	github.com/google/go-cmp v0.7.0 // indirect
	github.com/google/pprof v0.0.0-20250607225305-033d6d78b36a // indirect
	github.com/google/subcommands v1.2.0 // indirect
	github.com/gorilla/css v1.0.1 // indirect
	github.com/hashicorp/errwrap v1.1.0 // indirect
	github.com/inconshreveable/mousetrap v1.1.0 // indirect
	github.com/klauspost/cpuid/v2 v2.2.10 // indirect
	github.com/kr/text v0.2.0 // indirect
	github.com/lann/builder v0.0.0-20180802200727-47ae307949d0 // indirect
	github.com/lann/ps v0.0.0-20150810152359-62de8c46ede0 // indirect
	github.com/lestrrat-go/blackmagic v1.0.4 // indirect
	github.com/lestrrat-go/httpcc v1.0.1 // indirect
	github.com/lestrrat-go/httprc v1.0.6 // indirect
	github.com/lestrrat-go/iter v1.0.2 // indirect
	github.com/lestrrat-go/option v1.0.1 // indirect
	github.com/mfridman/interpolate v0.0.2 // indirect
	github.com/munnerz/goautoneg v0.0.0-20191010083416-a7dc8b61c822 // indirect
	github.com/ogier/pflag v0.0.1 // indirect
	github.com/pmezard/go-difflib v1.0.1-0.20181226105442-5d4384ee4fb2 // indirect
	github.com/prometheus/client_model v0.6.1 // indirect
	github.com/prometheus/common v0.62.0 // indirect
	github.com/prometheus/procfs v0.16.1 // indirect
	github.com/rogpeppe/go-internal v1.14.1 // indirect
	github.com/sagikazarmark/locafero v0.9.0 // indirect
	github.com/segmentio/asm v1.2.0 // indirect
	github.com/sethvargo/go-retry v0.3.0 // indirect
	github.com/sourcegraph/conc v0.3.0 // indirect
	github.com/spf13/afero v1.14.0 // indirect
	github.com/spf13/cast v1.9.2 // indirect
	github.com/spf13/pflag v1.0.6 // indirect
	github.com/stretchr/objx v0.5.2 // indirect
	github.com/subosito/gotenv v1.6.0 // indirect
	github.com/xeipuuv/gojsonpointer v0.0.0-20180127040702-4e3ac2762d5f // indirect
	github.com/xeipuuv/gojsonreference v0.0.0-20180127040603-bd5ef7bd5415 // indirect
	github.com/zeebo/xxh3 v1.0.2 // indirect
	go.uber.org/automaxprocs v1.6.0 // indirect
	go.uber.org/multierr v1.11.0 // indirect
<<<<<<< HEAD
	golang.org/x/crypto v0.38.0 // indirect
	golang.org/x/mod v0.24.0 // indirect
	golang.org/x/tools v0.33.0 // indirect
=======
	golang.org/x/crypto v0.39.0 // indirect
	golang.org/x/mod v0.25.0 // indirect
	golang.org/x/tools v0.34.0 // indirect
	google.golang.org/protobuf v1.36.6 // indirect
>>>>>>> 4359adc0
	gopkg.in/ini.v1 v1.67.0 // indirect
	gopkg.in/natefinch/npipe.v2 v2.0.0-20160621034901-c1b8fa8bdcce // indirect
)

tool (
	github.com/cespare/reflex
	github.com/google/wire/cmd/wire
	github.com/onsi/ginkgo/v2/ginkgo
	golang.org/x/tools/cmd/goimports
)<|MERGE_RESOLUTION|>--- conflicted
+++ resolved
@@ -61,19 +61,14 @@
 	github.com/xeipuuv/gojsonschema v1.2.0
 	github.com/xrash/smetrics v0.0.0-20240521201337-686a1a2994c1
 	go.uber.org/goleak v1.3.0
-	golang.org/x/exp v0.0.0-20250606033433-dcc06ee1d476
-	golang.org/x/image v0.28.0
-	golang.org/x/net v0.41.0
-	golang.org/x/sync v0.15.0
+	golang.org/x/exp v0.0.0-20250506013437-ce4c2cf36ca6
+	golang.org/x/image v0.27.0
+	golang.org/x/net v0.40.0
+	golang.org/x/sync v0.14.0
 	golang.org/x/sys v0.33.0
-<<<<<<< HEAD
 	golang.org/x/text v0.25.0
 	golang.org/x/time v0.11.0
 	google.golang.org/protobuf v1.36.6
-=======
-	golang.org/x/text v0.26.0
-	golang.org/x/time v0.12.0
->>>>>>> 4359adc0
 	gopkg.in/yaml.v3 v3.0.1
 )
 
@@ -86,12 +81,12 @@
 	github.com/davecgh/go-spew v1.1.2-0.20180830191138-d8f796af33cc // indirect
 	github.com/decred/dcrd/dcrec/secp256k1/v4 v4.4.0 // indirect
 	github.com/fsnotify/fsnotify v1.9.0 // indirect
-	github.com/go-logr/logr v1.4.3 // indirect
+	github.com/go-logr/logr v1.4.2 // indirect
 	github.com/go-task/slim-sprig/v3 v3.0.0 // indirect
 	github.com/go-viper/mapstructure/v2 v2.2.1 // indirect
 	github.com/goccy/go-json v0.10.5 // indirect
 	github.com/google/go-cmp v0.7.0 // indirect
-	github.com/google/pprof v0.0.0-20250607225305-033d6d78b36a // indirect
+	github.com/google/pprof v0.0.0-20250501235452-c0086092b71a // indirect
 	github.com/google/subcommands v1.2.0 // indirect
 	github.com/gorilla/css v1.0.1 // indirect
 	github.com/hashicorp/errwrap v1.1.0 // indirect
@@ -100,7 +95,7 @@
 	github.com/kr/text v0.2.0 // indirect
 	github.com/lann/builder v0.0.0-20180802200727-47ae307949d0 // indirect
 	github.com/lann/ps v0.0.0-20150810152359-62de8c46ede0 // indirect
-	github.com/lestrrat-go/blackmagic v1.0.4 // indirect
+	github.com/lestrrat-go/blackmagic v1.0.3 // indirect
 	github.com/lestrrat-go/httpcc v1.0.1 // indirect
 	github.com/lestrrat-go/httprc v1.0.6 // indirect
 	github.com/lestrrat-go/iter v1.0.2 // indirect
@@ -118,7 +113,7 @@
 	github.com/sethvargo/go-retry v0.3.0 // indirect
 	github.com/sourcegraph/conc v0.3.0 // indirect
 	github.com/spf13/afero v1.14.0 // indirect
-	github.com/spf13/cast v1.9.2 // indirect
+	github.com/spf13/cast v1.8.0 // indirect
 	github.com/spf13/pflag v1.0.6 // indirect
 	github.com/stretchr/objx v0.5.2 // indirect
 	github.com/subosito/gotenv v1.6.0 // indirect
@@ -127,16 +122,9 @@
 	github.com/zeebo/xxh3 v1.0.2 // indirect
 	go.uber.org/automaxprocs v1.6.0 // indirect
 	go.uber.org/multierr v1.11.0 // indirect
-<<<<<<< HEAD
 	golang.org/x/crypto v0.38.0 // indirect
 	golang.org/x/mod v0.24.0 // indirect
 	golang.org/x/tools v0.33.0 // indirect
-=======
-	golang.org/x/crypto v0.39.0 // indirect
-	golang.org/x/mod v0.25.0 // indirect
-	golang.org/x/tools v0.34.0 // indirect
-	google.golang.org/protobuf v1.36.6 // indirect
->>>>>>> 4359adc0
 	gopkg.in/ini.v1 v1.67.0 // indirect
 	gopkg.in/natefinch/npipe.v2 v2.0.0-20160621034901-c1b8fa8bdcce // indirect
 )
