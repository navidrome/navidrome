package persistence

import (
	"context"
	"encoding/json"
	"fmt"
	"strings"

	. "github.com/Masterminds/squirrel"
	"github.com/deluan/rest"
	"github.com/navidrome/navidrome/conf"
	"github.com/navidrome/navidrome/log"
	"github.com/navidrome/navidrome/model"
	"github.com/pocketbase/dbx"
)

type albumRepository struct {
	sqlRepository
	sqlRestful
}

type dbAlbum struct {
	*model.Album `structs:",flatten"`
	Discs        string `structs:"-" json:"discs"`
}

func (a *dbAlbum) PostScan() error {
	if a.Discs != "" {
		return json.Unmarshal([]byte(a.Discs), &a.Album.Discs)
	}
	return nil
}

func (a *dbAlbum) PostMapArgs(m map[string]any) error {
	if len(a.Album.Discs) == 0 {
		m["discs"] = "{}"
		return nil
	}
	b, err := json.Marshal(a.Album.Discs)
	if err != nil {
		return err
	}
	m["discs"] = string(b)
	return nil
}

type dbAlbums []dbAlbum

func (dba dbAlbums) toModels() model.Albums {
	res := make(model.Albums, len(dba))
	for i := range dba {
		res[i] = *dba[i].Album
	}
	return res
}

func NewAlbumRepository(ctx context.Context, db dbx.Builder) model.AlbumRepository {
	r := &albumRepository{}
	r.ctx = ctx
	r.db = db
	r.tableName = "album"
<<<<<<< HEAD
	r.sortMappings = map[string]string{
		"name":           "order_album_name asc, order_album_artist_name asc",
		"artist":         "compilation asc, order_album_artist_name asc, order_album_name asc",
		"random":         "RAND(id)",
		"max_year":       "max_year asc, name, order_album_name asc",
		"recently_added": recentlyAddedSort(),
	}
=======
>>>>>>> a9feeac7
	r.filterMappings = map[string]filterFunc{
		"id":              idFilter(r.tableName),
		"name":            fullTextFilter,
		"compilation":     booleanFilter,
		"artist_id":       artistFilter,
		"year":            yearFilter,
		"recently_played": recentlyPlayedFilter,
		"starred":         booleanFilter,
		"has_rating":      hasRatingFilter,
	}
	if conf.Server.PreferSortTags {
		r.sortMappings = map[string]string{
			"name":           "COALESCE(NULLIF(sort_album_name,''),order_album_name)",
			"artist":         "compilation asc, COALESCE(NULLIF(sort_album_artist_name,''),order_album_artist_name) asc, COALESCE(NULLIF(sort_album_name,''),order_album_name) asc",
			"albumArtist":    "compilation asc, COALESCE(NULLIF(sort_album_artist_name,''),order_album_artist_name) asc, COALESCE(NULLIF(sort_album_name,''),order_album_name) asc",
			"max_year":       "coalesce(nullif(original_date,''), cast(max_year as text)), release_date, name, COALESCE(NULLIF(sort_album_name,''),order_album_name) asc",
			"random":         "RANDOM()",
			"recently_added": recentlyAddedSort(),
		}
	} else {
		r.sortMappings = map[string]string{
			"name":           "order_album_name asc, order_album_artist_name asc",
			"artist":         "compilation asc, order_album_artist_name asc, order_album_name asc",
			"albumArtist":    "compilation asc, order_album_artist_name asc, order_album_name asc",
			"max_year":       "coalesce(nullif(original_date,''), cast(max_year as text)), release_date, name, order_album_name asc",
			"random":         "RANDOM()",
			"recently_added": recentlyAddedSort(),
		}
	}

	return r
}

func recentlyAddedSort() string {
	if conf.Server.RecentlyAddedByModTime {
		return "updated_at"
	}
	return "created_at"
}

func recentlyPlayedFilter(string, interface{}) Sqlizer {
	return Gt{"play_count": 0}
}

func hasRatingFilter(string, interface{}) Sqlizer {
	return Gt{"rating": 0}
}

func yearFilter(_ string, value interface{}) Sqlizer {
	return Or{
		And{
			Gt{"min_year": 0},
			LtOrEq{"min_year": value},
			GtOrEq{"max_year": value},
		},
		Eq{"max_year": value},
	}
}

func artistFilter(_ string, value interface{}) Sqlizer {
	return Like{"all_artist_ids": fmt.Sprintf("%%%s%%", value)}
}

func (r *albumRepository) CountAll(options ...model.QueryOptions) (int64, error) {
	sql := r.newSelectWithAnnotation("album.id")
	sql = r.withGenres(sql) // Required for filtering by genre
	return r.count(sql, options...)
}

func (r *albumRepository) Exists(id string) (bool, error) {
	return r.exists(Select().Where(Eq{"album.id": id}))
}

func (r *albumRepository) selectAlbum(options ...model.QueryOptions) SelectBuilder {
	sql := r.newSelectWithAnnotation("album.id", options...).Columns("album.*")
	if len(options) > 0 && options[0].Filters != nil {
		s, _, _ := options[0].Filters.ToSql()
		// If there's any reference of genre in the filter, joins with genre
		if strings.Contains(s, "genre") {
			sql = r.withGenres(sql)
			// If there's no filter on genre_id, group the results by media_file.id
			if !strings.Contains(s, "genre_id") {
				sql = sql.GroupBy("album.id")
			}
		}
	}
	return sql
}

func (r *albumRepository) Get(id string) (*model.Album, error) {
	sq := r.selectAlbum().Where(Eq{"album.id": id})
	var dba dbAlbums
	if err := r.queryAll(sq, &dba); err != nil {
		return nil, err
	}
	if len(dba) == 0 {
		return nil, model.ErrNotFound
	}
	res := dba.toModels()
	err := loadAllGenres(r, res)
	return &res[0], err
}

func (r *albumRepository) Put(m *model.Album) error {
	_, err := r.put(m.ID, &dbAlbum{Album: m})
	if err != nil {
		return err
	}
	return r.updateGenres(m.ID, m.Genres)
}

func (r *albumRepository) GetAll(options ...model.QueryOptions) (model.Albums, error) {
	res, err := r.GetAllWithoutGenres(options...)
	if err != nil {
		return nil, err
	}
	err = loadAllGenres(r, res)
	return res, err
}

func (r *albumRepository) GetAllWithoutGenres(options ...model.QueryOptions) (model.Albums, error) {
	if len(options) > 0 && options[0].Offset == 0 && options[0].Sort == "random" {
		utils.Hasher.Reseed()
	}
	sq := r.selectAlbum(options...)
	var dba dbAlbums
	err := r.queryAll(sq, &dba)
	if err != nil {
		return nil, err
	}
	return dba.toModels(), err
}

func (r *albumRepository) purgeEmpty() error {
	del := Delete(r.tableName).Where("id not in (select distinct(album_id) from media_file)")
	c, err := r.executeSQL(del)
	if err == nil {
		if c > 0 {
			log.Debug(r.ctx, "Purged empty albums", "totalDeleted", c)
		}
	}
	return err
}

func (r *albumRepository) Search(q string, offset int, size int) (model.Albums, error) {
	var dba dbAlbums
	err := r.doSearch(q, offset, size, &dba, "name")
	if err != nil {
		return nil, err
	}
	res := dba.toModels()
	err = loadAllGenres(r, res)
	return res, err
}

func (r *albumRepository) Count(options ...rest.QueryOptions) (int64, error) {
	return r.CountAll(r.parseRestOptions(options...))
}

func (r *albumRepository) Read(id string) (interface{}, error) {
	return r.Get(id)
}

func (r *albumRepository) ReadAll(options ...rest.QueryOptions) (interface{}, error) {
	return r.GetAll(r.parseRestOptions(options...))
}

func (r *albumRepository) EntityName() string {
	return "album"
}

func (r *albumRepository) NewInstance() interface{} {
	return &model.Album{}
}

var _ model.AlbumRepository = (*albumRepository)(nil)
var _ model.ResourceRepository = (*albumRepository)(nil)<|MERGE_RESOLUTION|>--- conflicted
+++ resolved
@@ -59,16 +59,6 @@
 	r.ctx = ctx
 	r.db = db
 	r.tableName = "album"
-<<<<<<< HEAD
-	r.sortMappings = map[string]string{
-		"name":           "order_album_name asc, order_album_artist_name asc",
-		"artist":         "compilation asc, order_album_artist_name asc, order_album_name asc",
-		"random":         "RAND(id)",
-		"max_year":       "max_year asc, name, order_album_name asc",
-		"recently_added": recentlyAddedSort(),
-	}
-=======
->>>>>>> a9feeac7
 	r.filterMappings = map[string]filterFunc{
 		"id":              idFilter(r.tableName),
 		"name":            fullTextFilter,
@@ -85,7 +75,7 @@
 			"artist":         "compilation asc, COALESCE(NULLIF(sort_album_artist_name,''),order_album_artist_name) asc, COALESCE(NULLIF(sort_album_name,''),order_album_name) asc",
 			"albumArtist":    "compilation asc, COALESCE(NULLIF(sort_album_artist_name,''),order_album_artist_name) asc, COALESCE(NULLIF(sort_album_name,''),order_album_name) asc",
 			"max_year":       "coalesce(nullif(original_date,''), cast(max_year as text)), release_date, name, COALESCE(NULLIF(sort_album_name,''),order_album_name) asc",
-			"random":         "RANDOM()",
+			"random":         "RAND(id)",
 			"recently_added": recentlyAddedSort(),
 		}
 	} else {
