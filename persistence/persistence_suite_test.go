package persistence

import (
	"context"
	"path/filepath"
	"testing"

	_ "github.com/mattn/go-sqlite3"
	"github.com/navidrome/navidrome/conf"
	"github.com/navidrome/navidrome/db"
	"github.com/navidrome/navidrome/log"
	"github.com/navidrome/navidrome/model"
	"github.com/navidrome/navidrome/model/request"
	"github.com/navidrome/navidrome/tests"
	. "github.com/onsi/ginkgo/v2"
	. "github.com/onsi/gomega"
	"github.com/pocketbase/dbx"
)

func TestPersistence(t *testing.T) {
	tests.Init(t, true)

	//os.Remove("./test-123.db")
	//conf.Server.DbPath = "./test-123.db"
	conf.Server.DbPath = "file::memory:?cache=shared"
	db.Init()
	log.SetLevel(log.LevelError)
	RegisterFailHandler(Fail)
	RunSpecs(t, "Persistence Suite")
}

func getDBXBuilder() *dbx.DB {
	return dbx.NewFromDB(db.Db(), db.Driver)
}

var (
	genreElectronic = model.Genre{ID: "gn-1", Name: "Electronic"}
	genreRock       = model.Genre{ID: "gn-2", Name: "Rock"}
	testGenres      = model.Genres{genreElectronic, genreRock}
)

var (
	artistKraftwerk = model.Artist{ID: "2", Name: "Kraftwerk", AlbumCount: 1, FullText: " kraftwerk"}
	artistBeatles   = model.Artist{ID: "3", Name: "The Beatles", AlbumCount: 2, FullText: " beatles the"}
	testArtists     = model.Artists{
		artistKraftwerk,
		artistBeatles,
	}
)

var (
	albumSgtPeppers    = model.Album{ID: "101", Name: "Sgt Peppers", Artist: "The Beatles", OrderAlbumName: "sgt peppers", AlbumArtistID: "3", Genre: "Rock", Genres: model.Genres{genreRock}, EmbedArtPath: P("/beatles/1/sgt/a day.mp3"), SongCount: 1, MaxYear: 1967, FullText: " beatles peppers sgt the", Discs: model.Discs{}}
	albumAbbeyRoad     = model.Album{ID: "102", Name: "Abbey Road", Artist: "The Beatles", OrderAlbumName: "abbey road", AlbumArtistID: "3", Genre: "Rock", Genres: model.Genres{genreRock}, EmbedArtPath: P("/beatles/1/come together.mp3"), SongCount: 1, MaxYear: 1969, FullText: " abbey beatles road the", Discs: model.Discs{}}
	albumRadioactivity = model.Album{ID: "103", Name: "Radioactivity", Artist: "Kraftwerk", OrderAlbumName: "radioactivity", AlbumArtistID: "2", Genre: "Electronic", Genres: model.Genres{genreElectronic, genreRock}, EmbedArtPath: P("/kraft/radio/radio.mp3"), SongCount: 2, FullText: " kraftwerk radioactivity", Discs: model.Discs{}}
	testAlbums         = model.Albums{
		albumSgtPeppers,
		albumAbbeyRoad,
		albumRadioactivity,
	}
)

var (
	songDayInALife    = model.MediaFile{ID: "1001", Title: "A Day In A Life", ArtistID: "3", Artist: "The Beatles", AlbumID: "101", Album: "Sgt Peppers", Genre: "Rock", Genres: model.Genres{genreRock}, Path: P("/beatles/1/sgt/a day.mp3"), FullText: " a beatles day in life peppers sgt the"}
	songComeTogether  = model.MediaFile{ID: "1002", Title: "Come Together", ArtistID: "3", Artist: "The Beatles", AlbumID: "102", Album: "Abbey Road", Genre: "Rock", Genres: model.Genres{genreRock}, Path: P("/beatles/1/come together.mp3"), FullText: " abbey beatles come road the together"}
	songRadioactivity = model.MediaFile{ID: "1003", Title: "Radioactivity", ArtistID: "2", Artist: "Kraftwerk", AlbumID: "103", Album: "Radioactivity", Genre: "Electronic", Genres: model.Genres{genreElectronic}, Path: P("/kraft/radio/radio.mp3"), FullText: " kraftwerk radioactivity"}
<<<<<<< HEAD
	songAntenna       = model.MediaFile{ID: "1004", Title: "Antenna", ArtistID: "2", Artist: "Kraftwerk", AlbumID: "103", Genre: "Electronic", Genres: model.Genres{genreElectronic, genreRock}, Path: P("/kraft/radio/antenna.mp3"), FullText: " antenna kraftwerk"}

=======
	songAntenna       = model.MediaFile{ID: "1004", Title: "Antenna", ArtistID: "2", Artist: "Kraftwerk",
		AlbumID: "103", Genre: "Electronic", Genres: model.Genres{genreElectronic, genreRock},
		Path: P("/kraft/radio/antenna.mp3"), FullText: " antenna kraftwerk",
		RgAlbumGain: 1.0, RgAlbumPeak: 2.0, RgTrackGain: 3.0, RgTrackPeak: 4.0,
	}
>>>>>>> 2fb913f5
	testSongs = model.MediaFiles{
		songDayInALife,
		songComeTogether,
		songRadioactivity,
		songAntenna,
	}
)

var (
	radioWithoutHomePage = model.Radio{ID: "1235", StreamUrl: "https://example.com:8000/1/stream.mp3", HomePageUrl: "", Name: "No Homepage"}
	radioWithHomePage    = model.Radio{ID: "5010", StreamUrl: "https://example.com/stream.mp3", Name: "Example Radio", HomePageUrl: "https://example.com"}
	testRadios           = model.Radios{radioWithoutHomePage, radioWithHomePage}
)

var (
	plsBest       model.Playlist
	plsCool       model.Playlist
	testPlaylists []*model.Playlist
)

func P(path string) string {
	return filepath.FromSlash(path)
}

// Initialize test DB
// TODO Load this data setup from file(s)
var _ = BeforeSuite(func() {
	conn := getDBXBuilder()
	ctx := log.NewContext(context.TODO())
	user := model.User{ID: "userid", UserName: "userid", IsAdmin: true}
	ctx = request.WithUser(ctx, user)

	ur := NewUserRepository(ctx, conn)
	err := ur.Put(&user)
	if err != nil {
		panic(err)
	}

	gr := NewGenreRepository(ctx, conn)
	for i := range testGenres {
		g := testGenres[i]
		err := gr.Put(&g)
		if err != nil {
			panic(err)
		}
	}

	mr := NewMediaFileRepository(ctx, conn)
	for i := range testSongs {
		s := testSongs[i]
		err := mr.Put(&s)
		if err != nil {
			panic(err)
		}
	}

	alr := NewAlbumRepository(ctx, conn).(*albumRepository)
	for i := range testAlbums {
		a := testAlbums[i]
		err := alr.Put(&a)
		if err != nil {
			panic(err)
		}
	}

	arr := NewArtistRepository(ctx, conn)
	for i := range testArtists {
		a := testArtists[i]
		err := arr.Put(&a)
		if err != nil {
			panic(err)
		}
	}

	rar := NewRadioRepository(ctx, conn)
	for i := range testRadios {
		r := testRadios[i]
		err := rar.Put(&r)
		if err != nil {
			panic(err)
		}
	}

	plsBest = model.Playlist{
		Name:      "Best",
		Comment:   "No Comments",
		OwnerID:   "userid",
		OwnerName: "userid",
		Public:    true,
		SongCount: 2,
	}
	plsBest.AddTracks([]string{"1001", "1003"})
	plsCool = model.Playlist{Name: "Cool", OwnerID: "userid", OwnerName: "userid"}
	plsCool.AddTracks([]string{"1004"})
	testPlaylists = []*model.Playlist{&plsBest, &plsCool}

	pr := NewPlaylistRepository(ctx, conn)
	for i := range testPlaylists {
		err := pr.Put(testPlaylists[i])
		if err != nil {
			panic(err)
		}
	}

	// Prepare annotations
	if err := arr.SetStar(true, artistBeatles.ID); err != nil {
		panic(err)
	}
	ar, _ := arr.Get(artistBeatles.ID)
	artistBeatles.Starred = true
	artistBeatles.StarredAt = ar.StarredAt
	testArtists[1] = artistBeatles

	if err := alr.SetStar(true, albumRadioactivity.ID); err != nil {
		panic(err)
	}
	al, _ := alr.Get(albumRadioactivity.ID)
	albumRadioactivity.Starred = true
	albumRadioactivity.StarredAt = al.StarredAt
	testAlbums[2] = albumRadioactivity

	if err := mr.SetStar(true, songComeTogether.ID); err != nil {
		panic(err)
	}
	mf, _ := mr.Get(songComeTogether.ID)
	songComeTogether.Starred = true
	songComeTogether.StarredAt = mf.StarredAt
	testSongs[1] = songComeTogether
})<|MERGE_RESOLUTION|>--- conflicted
+++ resolved
@@ -63,16 +63,11 @@
 	songDayInALife    = model.MediaFile{ID: "1001", Title: "A Day In A Life", ArtistID: "3", Artist: "The Beatles", AlbumID: "101", Album: "Sgt Peppers", Genre: "Rock", Genres: model.Genres{genreRock}, Path: P("/beatles/1/sgt/a day.mp3"), FullText: " a beatles day in life peppers sgt the"}
 	songComeTogether  = model.MediaFile{ID: "1002", Title: "Come Together", ArtistID: "3", Artist: "The Beatles", AlbumID: "102", Album: "Abbey Road", Genre: "Rock", Genres: model.Genres{genreRock}, Path: P("/beatles/1/come together.mp3"), FullText: " abbey beatles come road the together"}
 	songRadioactivity = model.MediaFile{ID: "1003", Title: "Radioactivity", ArtistID: "2", Artist: "Kraftwerk", AlbumID: "103", Album: "Radioactivity", Genre: "Electronic", Genres: model.Genres{genreElectronic}, Path: P("/kraft/radio/radio.mp3"), FullText: " kraftwerk radioactivity"}
-<<<<<<< HEAD
-	songAntenna       = model.MediaFile{ID: "1004", Title: "Antenna", ArtistID: "2", Artist: "Kraftwerk", AlbumID: "103", Genre: "Electronic", Genres: model.Genres{genreElectronic, genreRock}, Path: P("/kraft/radio/antenna.mp3"), FullText: " antenna kraftwerk"}
-
-=======
 	songAntenna       = model.MediaFile{ID: "1004", Title: "Antenna", ArtistID: "2", Artist: "Kraftwerk",
 		AlbumID: "103", Genre: "Electronic", Genres: model.Genres{genreElectronic, genreRock},
 		Path: P("/kraft/radio/antenna.mp3"), FullText: " antenna kraftwerk",
 		RgAlbumGain: 1.0, RgAlbumPeak: 2.0, RgTrackGain: 3.0, RgTrackPeak: 4.0,
 	}
->>>>>>> 2fb913f5
 	testSongs = model.MediaFiles{
 		songDayInALife,
 		songComeTogether,
