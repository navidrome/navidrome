--- conflicted
+++ resolved
@@ -51,15 +51,9 @@
 			" AND annotation.item_type = 'media_file'"+
 			" AND annotation.user_id = '"+userId(r.ctx)+"')").
 		Columns(
-<<<<<<< HEAD
-			"coalesce(starred, false)",
-			"coalesce(play_count, 0)",
-			"coalesce(rating, 0)",
-=======
-			"coalesce(starred, 0) as starred",
+			"coalesce(starred, false) as starred",
 			"coalesce(play_count, 0) as play_count",
 			"coalesce(rating, 0) as rating",
->>>>>>> 58218e6d
 			"starred_at",
 			"play_date",
 			"f.*",
