--- conflicted
+++ resolved
@@ -345,11 +345,7 @@
 func (r *playlistRepository) loadTracks(sel SelectBuilder, id string) (model.PlaylistTracks, error) {
 	tracksQuery := sel.
 		Columns(
-<<<<<<< HEAD
-			"coalesce(starred, false)",
-=======
-			"coalesce(starred, 0) as starred",
->>>>>>> 58218e6d
+			"coalesce(starred, false) as starred",
 			"starred_at",
 			"coalesce(play_count, 0) as play_count",
 			"play_date",
