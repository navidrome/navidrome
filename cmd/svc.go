package cmd

import (
	"context"
	"fmt"
	"os"
	"path/filepath"
	"sync"
	"time"

	"github.com/kardianos/service"
	"github.com/navidrome/navidrome/conf"
	"github.com/navidrome/navidrome/log"
	"github.com/spf13/cobra"
)

var (
	svcStatusLabels = map[service.Status]string{
		service.StatusUnknown: "Unknown",
		service.StatusStopped: "Stopped",
		service.StatusRunning: "Running",
	}

	installUser      string
	workingDirectory string
)

func init() {
	svcCmd.AddCommand(buildInstallCmd())
	svcCmd.AddCommand(buildUninstallCmd())
	svcCmd.AddCommand(buildStartCmd())
	svcCmd.AddCommand(buildStopCmd())
	svcCmd.AddCommand(buildStatusCmd())
	svcCmd.AddCommand(buildExecuteCmd())
	rootCmd.AddCommand(svcCmd)
}

var svcCmd = &cobra.Command{
	Use:     "service",
	Aliases: []string{"svc"},
	Short:   "Manage Navidrome as a service",
	Long:    fmt.Sprintf("Manage Navidrome as a service, using the OS service manager (%s)", service.Platform()),
	Run:     runServiceCmd,
}

type svcControl struct {
	ctx    context.Context
	cancel context.CancelFunc
	done   chan struct{}
}

func (p *svcControl) Start(service.Service) error {
	p.done = make(chan struct{})
	p.ctx, p.cancel = context.WithCancel(context.Background())
	go func() {
		runNavidrome(p.ctx)
		close(p.done)
	}()
	return nil
}

func (p *svcControl) Stop(service.Service) error {
	log.Info("Stopping service")
	p.cancel()
	select {
	case <-p.done:
		log.Info("Service stopped gracefully")
	case <-time.After(10 * time.Second):
		log.Error("Service did not stop in time. Killing it.")
	}
	return nil
}

const systemdScript = `[Unit]
Description={{.Description}}
ConditionFileIsExecutable={{.Path|cmdEscape}}
{{range $i, $dep := .Dependencies}} 
{{$dep}} {{end}}

[Service]
StartLimitInterval=5
StartLimitBurst=10
ExecStart={{.Path|cmdEscape}}{{range .Arguments}} {{.|cmd}}{{end}}
{{if .WorkingDirectory}}WorkingDirectory={{.WorkingDirectory|cmdEscape}}{{end}}
{{if .UserName}}User={{.UserName}}{{end}}
{{if .Restart}}Restart={{.Restart}}{{end}}
{{if .SuccessExitStatus}}SuccessExitStatus={{.SuccessExitStatus}}{{end}}
TimeoutStopSec=20
RestartSec=120
EnvironmentFile=-/etc/sysconfig/{{.Name}}

DevicePolicy=closed
NoNewPrivileges=yes
PrivateTmp=yes
ProtectControlGroups=yes
ProtectKernelModules=yes
ProtectKernelTunables=yes
RestrictAddressFamilies=AF_UNIX AF_INET AF_INET6
RestrictNamespaces=yes
RestrictRealtime=yes
SystemCallFilter=~@clock @debug @module @mount @obsolete @reboot @setuid @swap
{{if .WorkingDirectory}}ReadWritePaths={{.WorkingDirectory|cmdEscape}}{{end}}
ProtectSystem=full

[Install]
WantedBy=multi-user.target
`

var svcInstance = sync.OnceValue(func() service.Service {
	options := make(service.KeyValue)
	options["Restart"] = "on-failure"
	options["SuccessExitStatus"] = "1 2 8 SIGKILL"
	options["UserService"] = false
<<<<<<< HEAD
	options["LogDirectory"] = conf.Server.DataFolder
	options["SystemdScript"] = systemdScript
=======
	if conf.Server.LogFile != "" {
		options["LogOutput"] = false
	} else {
		options["LogOutput"] = true
		options["LogDirectory"] = conf.Server.DataFolder
	}
>>>>>>> 15b2dc6b
	svcConfig := &service.Config{
		UserName:    installUser,
		Name:        "navidrome",
		DisplayName: "Navidrome",
		Description: "Your Personal Streaming Service",
		Dependencies: []string{
			"After=remote-fs.target network.target",
		},
		WorkingDirectory: executablePath(),
		Option:           options,
	}
	arguments := []string{"service", "execute"}
	if conf.Server.ConfigFile != "" {
		arguments = append(arguments, "-c", conf.Server.ConfigFile)
	}
	svcConfig.Arguments = arguments

	prg := &svcControl{}
	svc, err := service.New(prg, svcConfig)
	if err != nil {
		log.Fatal(err)
	}
	return svc
})

func runServiceCmd(cmd *cobra.Command, _ []string) {
	_ = cmd.Help()
}

func executablePath() string {
	if workingDirectory != "" {
		return workingDirectory
	}

	ex, err := os.Executable()
	if err != nil {
		log.Fatal(err)
	}
	return filepath.Dir(ex)
}

func buildInstallCmd() *cobra.Command {
	runInstallCmd := func(_ *cobra.Command, _ []string) {
		var err error
		println("Installing service with:")
		println("  working directory: " + executablePath())
		println("  music folder:      " + conf.Server.MusicFolder)
		println("  data folder:       " + conf.Server.DataFolder)
		if conf.Server.LogFile != "" {
			println("  log file:          " + conf.Server.LogFile)
		} else {
			println("  logs folder:       " + conf.Server.DataFolder)
		}
		if cfgFile != "" {
			conf.Server.ConfigFile, err = filepath.Abs(cfgFile)
			if err != nil {
				log.Fatal(err)
			}
			println("  config file:       " + conf.Server.ConfigFile)
		}
		err = svcInstance().Install()
		if err != nil {
			log.Fatal(err)
		}
		println("Service installed. Use 'navidrome svc start' to start it.")
	}

	cmd := &cobra.Command{
		Use:   "install",
		Short: "Install Navidrome service.",
		Run:   runInstallCmd,
	}
	cmd.Flags().StringVarP(&installUser, "user", "u", "", "user to run service")
	cmd.Flags().StringVarP(&workingDirectory, "working-directory", "w", "", "working directory of service")

	return cmd
}

func buildUninstallCmd() *cobra.Command {
	return &cobra.Command{
		Use:   "uninstall",
		Short: "Uninstall Navidrome service. Does not delete the music or data folders",
		Run: func(cmd *cobra.Command, args []string) {
			err := svcInstance().Uninstall()
			if err != nil {
				log.Fatal(err)
			}
			println("Service uninstalled. Music and data folders are still intact.")
		},
	}
}

func buildStartCmd() *cobra.Command {
	return &cobra.Command{
		Use:   "start",
		Short: "Start Navidrome service",
		Run: func(cmd *cobra.Command, args []string) {
			err := svcInstance().Start()
			if err != nil {
				log.Fatal(err)
			}
			println("Service started. Use 'navidrome svc status' to check its status.")
		},
	}
}

func buildStopCmd() *cobra.Command {
	return &cobra.Command{
		Use:   "stop",
		Short: "Stop Navidrome service",
		Run: func(cmd *cobra.Command, args []string) {
			err := svcInstance().Stop()
			if err != nil {
				log.Fatal(err)
			}
			println("Service stopped. Use 'navidrome svc status' to check its status.")
		},
	}
}

func buildStatusCmd() *cobra.Command {
	return &cobra.Command{
		Use:   "status",
		Short: "Show Navidrome service status",
		Run: func(cmd *cobra.Command, args []string) {
			status, err := svcInstance().Status()
			if err != nil {
				log.Fatal(err)
			}
			fmt.Printf("Navidrome is %s.\n", svcStatusLabels[status])
		},
	}
}

func buildExecuteCmd() *cobra.Command {
	return &cobra.Command{
		Use:   "execute",
		Short: "Run navidrome as a service in the foreground (it is very unlikely you want to run this, you are better off running just navidrome)",
		Run: func(cmd *cobra.Command, args []string) {
			err := svcInstance().Run()
			if err != nil {
				log.Fatal(err)
			}
		},
	}
}<|MERGE_RESOLUTION|>--- conflicted
+++ resolved
@@ -111,17 +111,14 @@
 	options["Restart"] = "on-failure"
 	options["SuccessExitStatus"] = "1 2 8 SIGKILL"
 	options["UserService"] = false
-<<<<<<< HEAD
 	options["LogDirectory"] = conf.Server.DataFolder
 	options["SystemdScript"] = systemdScript
-=======
 	if conf.Server.LogFile != "" {
 		options["LogOutput"] = false
 	} else {
 		options["LogOutput"] = true
 		options["LogDirectory"] = conf.Server.DataFolder
 	}
->>>>>>> 15b2dc6b
 	svcConfig := &service.Config{
 		UserName:    installUser,
 		Name:        "navidrome",
