--- conflicted
+++ resolved
@@ -15,24 +15,15 @@
 
 type Router struct {
 	http.Handler
-<<<<<<< HEAD
-	ds     model.DataStore
-	broker events.Broker
-	share  core.Share
-	pls    external_playlists.PlaylistRetriever
-}
-
-func New(ds model.DataStore, broker events.Broker, share core.Share, pls external_playlists.PlaylistRetriever) *Router {
-	r := &Router{ds: ds, broker: broker, share: share, pls: pls}
-=======
 	ds        model.DataStore
 	share     core.Share
+	pls       external_playlists.PlaylistRetriever
 	playlists core.Playlists
 }
 
-func New(ds model.DataStore, share core.Share, playlists core.Playlists) *Router {
-	r := &Router{ds: ds, share: share, playlists: playlists}
->>>>>>> 03175e1a
+func New(ds model.DataStore, share core.Share, pls external_playlists.PlaylistRetriever, playlists core.Playlists) *Router {
+	r := &Router{ds: ds, share: share, pls: pls, playlists: playlists}
+
 	r.Handler = r.routes()
 	return r
 }
