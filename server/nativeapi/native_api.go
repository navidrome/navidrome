package nativeapi

import (
	"context"
	"net/http"

	"github.com/deluan/rest"
	"github.com/go-chi/chi/v5"
	"github.com/navidrome/navidrome/conf"
	"github.com/navidrome/navidrome/core"
	"github.com/navidrome/navidrome/model"
	"github.com/navidrome/navidrome/server"
	"github.com/navidrome/navidrome/server/events"
)

type Router struct {
	http.Handler
	ds     model.DataStore
	broker events.Broker
	share  core.Share
}

func New(ds model.DataStore, broker events.Broker, share core.Share) *Router {
	r := &Router{ds: ds, broker: broker, share: share}
	r.Handler = r.routes()
	return r
}

func (n *Router) routes() http.Handler {
	r := chi.NewRouter()

	// Public
	n.RX(r, "/translation", newTranslationRepository, false)

	// Protected
	r.Group(func(r chi.Router) {
		r.Use(server.Authenticator(n.ds))
		r.Use(server.JWTRefresher)
		n.R(r, "/user", model.User{}, true)
		n.R(r, "/song", model.MediaFile{}, false)
		n.R(r, "/album", model.Album{}, false)
		n.R(r, "/artist", model.Artist{}, false)
		n.R(r, "/genre", model.Genre{}, false)
		n.R(r, "/player", model.Player{}, true)
		n.R(r, "/playlist", model.Playlist{}, true)
		n.R(r, "/transcoding", model.Transcoding{}, conf.Server.EnableTranscodingConfig)
		n.R(r, "/radio", model.Radio{}, true)
<<<<<<< HEAD
		n.R(r, "/radioInfo", model.RadioInfo{}, false)
		n.RX(r, "/share", n.share.NewRepository, true)
=======
		if conf.Server.EnableSharing {
			n.RX(r, "/share", n.share.NewRepository, true)
		}
>>>>>>> b6fcfa9f

		n.addPlaylistTrackRoute(r)

		if conf.Server.RadioBrowser.SendClicks {
			n.submitStation(r)
		}

		// Keepalive endpoint to be used to keep the session valid (ex: while playing songs)
		r.Get("/keepalive/*", func(w http.ResponseWriter, r *http.Request) {
			_, _ = w.Write([]byte(`{"response":"ok", "id":"keepalive"}`))
		})

		if conf.Server.DevActivityPanel {
			r.Handle("/events", n.broker)
		}
	})

	return r
}

func (n *Router) R(r chi.Router, pathPrefix string, model interface{}, persistable bool) {
	constructor := func(ctx context.Context) rest.Repository {
		return n.ds.Resource(ctx, model)
	}
	n.RX(r, pathPrefix, constructor, persistable)
}

func (n *Router) RX(r chi.Router, pathPrefix string, constructor rest.RepositoryConstructor, persistable bool) {
	r.Route(pathPrefix, func(r chi.Router) {
		r.Get("/", rest.GetAll(constructor))
		if persistable {
			r.Post("/", rest.Post(constructor))
		}
		r.Route("/{id}", func(r chi.Router) {
			r.Use(server.URLParamsMiddleware)
			r.Get("/", rest.Get(constructor))
			if persistable {
				r.Put("/", rest.Put(constructor))
				r.Delete("/", rest.Delete(constructor))
			}
		})
	})
}

func (n *Router) addPlaylistTrackRoute(r chi.Router) {
	r.Route("/playlist/{playlistId}/tracks", func(r chi.Router) {
		r.Get("/", func(w http.ResponseWriter, r *http.Request) {
			getPlaylist(n.ds)(w, r)
		})
		r.With(server.URLParamsMiddleware).Route("/", func(r chi.Router) {
			r.Delete("/", func(w http.ResponseWriter, r *http.Request) {
				deleteFromPlaylist(n.ds)(w, r)
			})
			r.Post("/", func(w http.ResponseWriter, r *http.Request) {
				addToPlaylist(n.ds)(w, r)
			})
		})
		r.Route("/{id}", func(r chi.Router) {
			r.Use(server.URLParamsMiddleware)
			r.Put("/", func(w http.ResponseWriter, r *http.Request) {
				reorderItem(n.ds)(w, r)
			})
			r.Delete("/", func(w http.ResponseWriter, r *http.Request) {
				deleteFromPlaylist(n.ds)(w, r)
			})
		})
	})
}

func (n *Router) submitStation(r chi.Router) {
	r.Route("/radio/{radioId}", func(r chi.Router) {
		r.Get("/", func(w http.ResponseWriter, r *http.Request) {
			submitClick(n.ds)
		})
	})
}<|MERGE_RESOLUTION|>--- conflicted
+++ resolved
@@ -45,14 +45,11 @@
 		n.R(r, "/playlist", model.Playlist{}, true)
 		n.R(r, "/transcoding", model.Transcoding{}, conf.Server.EnableTranscodingConfig)
 		n.R(r, "/radio", model.Radio{}, true)
-<<<<<<< HEAD
 		n.R(r, "/radioInfo", model.RadioInfo{}, false)
-		n.RX(r, "/share", n.share.NewRepository, true)
-=======
+
 		if conf.Server.EnableSharing {
 			n.RX(r, "/share", n.share.NewRepository, true)
 		}
->>>>>>> b6fcfa9f
 
 		n.addPlaylistTrackRoute(r)
 
