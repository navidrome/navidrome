--- conflicted
+++ resolved
@@ -255,24 +255,25 @@
 		Expect(config).To(HaveKeyWithValue("lastFMApiKey", "APIKEY-123"))
 	})
 
-<<<<<<< HEAD
 	It("sets the devEnableInfiniteScroll", func() {
 		conf.Server.DevEnableInfiniteScroll = true
-=======
+		r := httptest.NewRequest("GET", "/index.html", nil)
+		w := httptest.NewRecorder()
+
+		serveIndex(ds, fs)(w, r)
+
+		config := extractAppConfig(w.Body.String())
+		Expect(config).To(HaveKeyWithValue("devEnableInfiniteScroll", true))
+	})
+
 	It("sets the devShowArtistPage", func() {
 		conf.Server.DevShowArtistPage = true
->>>>>>> b2acec0a
-		r := httptest.NewRequest("GET", "/index.html", nil)
-		w := httptest.NewRecorder()
-
-		serveIndex(ds, fs)(w, r)
-
-		config := extractAppConfig(w.Body.String())
-<<<<<<< HEAD
-		Expect(config).To(HaveKeyWithValue("devEnableInfiniteScroll", true))
-	})
-
-=======
+		r := httptest.NewRequest("GET", "/index.html", nil)
+		w := httptest.NewRecorder()
+
+		serveIndex(ds, fs)(w, r)
+
+		config := extractAppConfig(w.Body.String())
 		Expect(config).To(HaveKeyWithValue("devShowArtistPage", true))
 	})
 
@@ -286,7 +287,6 @@
 		config := extractAppConfig(w.Body.String())
 		Expect(config).To(HaveKeyWithValue("devListenBrainzEnabled", true))
 	})
->>>>>>> b2acec0a
 })
 
 var appConfigRegex = regexp.MustCompile(`(?m)window.__APP_CONFIG__="([^"]*)`)
