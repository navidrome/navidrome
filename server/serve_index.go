--- conflicted
+++ resolved
@@ -48,12 +48,9 @@
 			"devSidebarPlaylists":     conf.Server.DevSidebarPlaylists,
 			"lastFMEnabled":           conf.Server.LastFM.Enabled,
 			"lastFMApiKey":            conf.Server.LastFM.ApiKey,
-<<<<<<< HEAD
 			"devEnableInfiniteScroll": conf.Server.DevEnableInfiniteScroll,
-=======
 			"devShowArtistPage":       conf.Server.DevShowArtistPage,
 			"devListenBrainzEnabled":  conf.Server.DevListenBrainzEnabled,
->>>>>>> b2acec0a
 		}
 		auth := handleLoginFromHeaders(ds, r)
 		if auth != nil {
