--- conflicted
+++ resolved
@@ -45,7 +45,6 @@
 
 func checkRequiredParameters(next http.Handler) http.Handler {
 	return http.HandlerFunc(func(w http.ResponseWriter, r *http.Request) {
-<<<<<<< HEAD
 		var requiredParameters []string
 		var username string
 
@@ -55,34 +54,20 @@
 			requiredParameters = []string{"u", "v", "c"}
 		}
 
-		for _, p := range requiredParameters {
-			if utils.ParamString(r, p) == "" {
-				msg := fmt.Sprintf(`Missing required parameter "%s"`, p)
-				log.Warn(r, msg)
-				sendError(w, r, newError(responses.ErrorMissingParameter, msg))
-=======
-		requiredParameters := []string{"u", "v", "c"}
 		p := req.Params(r)
 		for _, param := range requiredParameters {
 			if _, err := p.String(param); err != nil {
 				log.Warn(r, err)
 				sendError(w, r, err)
->>>>>>> 18143fa5
 				return
 			}
 		}
 
-<<<<<<< HEAD
 		if username == "" {
-			username = utils.ParamString(r, "u")
-		}
-		client := utils.ParamString(r, "c")
-		version := utils.ParamString(r, "v")
-=======
-		username, _ := p.String("u")
+			username, _ = p.String("u")
+		}
 		client, _ := p.String("c")
 		version, _ := p.String("v")
->>>>>>> 18143fa5
 		ctx := r.Context()
 		ctx = request.WithUsername(ctx, username)
 		ctx = request.WithClient(ctx, client)
@@ -98,7 +83,6 @@
 	return func(next http.Handler) http.Handler {
 		return http.HandlerFunc(func(w http.ResponseWriter, r *http.Request) {
 			ctx := r.Context()
-<<<<<<< HEAD
 
 			var usr *model.User
 			var err error
@@ -112,11 +96,13 @@
 					log.Error(ctx, "API: Error authenticating username", "auth", "reverse-proxy", "username", username, "remoteAddr", r.RemoteAddr, err)
 				}
 			} else {
-				username := utils.ParamString(r, "u")
-				pass := utils.ParamString(r, "p")
-				token := utils.ParamString(r, "t")
-				salt := utils.ParamString(r, "s")
-				jwt := utils.ParamString(r, "jwt")
+				p := req.Params(r)
+				username, _ := p.String("u")
+
+				pass, _ := p.String("p")
+				token, _ := p.String("t")
+				salt, _ := p.String("s")
+				jwt, _ := p.String("jwt")
 
 				usr, err = ds.User(ctx).FindByUsernameWithPassword(username)
 
@@ -131,21 +117,6 @@
 				if err != nil {
 					log.Warn(ctx, "API: Invalid login", "auth", "subsonic", "username", username, "remoteAddr", r.RemoteAddr, err)
 				}
-=======
-			p := req.Params(r)
-			username, _ := p.String("u")
-
-			pass, _ := p.String("p")
-			token, _ := p.String("t")
-			salt, _ := p.String("s")
-			jwt, _ := p.String("jwt")
-
-			usr, err := validateUser(ctx, ds, username, pass, token, salt, jwt)
-			if errors.Is(err, model.ErrInvalidAuth) {
-				log.Warn(ctx, "API: Invalid login", "username", username, "remoteAddr", r.RemoteAddr, err)
-			} else if err != nil {
-				log.Error(ctx, "API: Error authenticating username", "username", username, "remoteAddr", r.RemoteAddr, err)
->>>>>>> 18143fa5
 			}
 
 			if err != nil {
