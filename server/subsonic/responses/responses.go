package responses

import (
	"encoding/xml"
	"time"
)

type Subsonic struct {
	XMLName       xml.Name           `xml:"http://subsonic.org/restapi subsonic-response" json:"-"`
	Status        string             `xml:"status,attr"                                   json:"status"`
	Version       string             `xml:"version,attr"                                  json:"version"`
	Type          string             `xml:"type,attr"                                     json:"type"`
	ServerVersion string             `xml:"serverVersion,attr"                            json:"serverVersion"`
	OpenSubsonic  bool               `xml:"openSubsonic,attr,omitempty"                   json:"openSubsonic,omitempty"`
	Error         *Error             `xml:"error,omitempty"                               json:"error,omitempty"`
	License       *License           `xml:"license,omitempty"                             json:"license,omitempty"`
	MusicFolders  *MusicFolders      `xml:"musicFolders,omitempty"                        json:"musicFolders,omitempty"`
	Indexes       *Indexes           `xml:"indexes,omitempty"                             json:"indexes,omitempty"`
	Directory     *Directory         `xml:"directory,omitempty"                           json:"directory,omitempty"`
	User          *User              `xml:"user,omitempty"                                json:"user,omitempty"`
	Users         *Users             `xml:"users,omitempty"                               json:"users,omitempty"`
	AlbumList     *AlbumList         `xml:"albumList,omitempty"                           json:"albumList,omitempty"`
	AlbumList2    *AlbumList         `xml:"albumList2,omitempty"                          json:"albumList2,omitempty"`
	Playlists     *Playlists         `xml:"playlists,omitempty"                           json:"playlists,omitempty"`
	Playlist      *PlaylistWithSongs `xml:"playlist,omitempty"                            json:"playlist,omitempty"`
	SearchResult2 *SearchResult2     `xml:"searchResult2,omitempty"                       json:"searchResult2,omitempty"`
	SearchResult3 *SearchResult3     `xml:"searchResult3,omitempty"                       json:"searchResult3,omitempty"`
	Starred       *Starred           `xml:"starred,omitempty"                             json:"starred,omitempty"`
	Starred2      *Starred           `xml:"starred2,omitempty"                            json:"starred2,omitempty"`
	NowPlaying    *NowPlaying        `xml:"nowPlaying,omitempty"                          json:"nowPlaying,omitempty"`
	Song          *Child             `xml:"song,omitempty"                                json:"song,omitempty"`
	RandomSongs   *Songs             `xml:"randomSongs,omitempty"                         json:"randomSongs,omitempty"`
	SongsByGenre  *Songs             `xml:"songsByGenre,omitempty"                        json:"songsByGenre,omitempty"`
	Genres        *Genres            `xml:"genres,omitempty"                              json:"genres,omitempty"`

	// ID3
	Artist              *Indexes             `xml:"artists,omitempty"                     json:"artists,omitempty"`
	ArtistWithAlbumsID3 *ArtistWithAlbumsID3 `xml:"artist,omitempty"                      json:"artist,omitempty"`
	AlbumWithSongsID3   *AlbumWithSongsID3   `xml:"album,omitempty"                       json:"album,omitempty"`

	AlbumInfo     *AlbumInfo     `xml:"albumInfo,omitempty"                               json:"albumInfo,omitempty"`
	ArtistInfo    *ArtistInfo    `xml:"artistInfo,omitempty"                              json:"artistInfo,omitempty"`
	ArtistInfo2   *ArtistInfo2   `xml:"artistInfo2,omitempty"                             json:"artistInfo2,omitempty"`
	SimilarSongs  *SimilarSongs  `xml:"similarSongs,omitempty"                            json:"similarSongs,omitempty"`
	SimilarSongs2 *SimilarSongs2 `xml:"similarSongs2,omitempty"                           json:"similarSongs2,omitempty"`
	TopSongs      *TopSongs      `xml:"topSongs,omitempty"                                json:"topSongs,omitempty"`

	PlayQueue  *PlayQueue  `xml:"playQueue,omitempty"                                     json:"playQueue,omitempty"`
	Shares     *Shares     `xml:"shares,omitempty"                                     json:"shares,omitempty"`
	Bookmarks  *Bookmarks  `xml:"bookmarks,omitempty"                                     json:"bookmarks,omitempty"`
	ScanStatus *ScanStatus `xml:"scanStatus,omitempty"                                    json:"scanStatus,omitempty"`
	Lyrics     *Lyrics     `xml:"lyrics,omitempty"                                        json:"lyrics,omitempty"`

<<<<<<< HEAD
	InternetRadioStations *InternetRadioStations `xml:"internetRadioStations,omitempty"   json:"internetRadioStations,omitempty"`

	JukeboxStatus   *JukeboxStatus   `xml:"jukeboxStatus,omitempty"                       json:"jukeboxStatus,omitempty"`
	JukeboxPlaylist *JukeboxPlaylist `xml:"jukeboxPlaylist,omitempty"                     json:"jukeboxPlaylist,omitempty"`
=======
	InternetRadioStations  *InternetRadioStations  `xml:"internetRadioStations,omitempty"  json:"internetRadioStations,omitempty"`
	OpenSubsonicExtensions *OpenSubsonicExtensions `xml:"openSubsonicExtensions,omitempty"  json:"openSubsonicExtensions,omitempty"`
>>>>>>> 3e879d2a
}

type JsonWrapper struct {
	Subsonic Subsonic `json:"subsonic-response"`
}

type Error struct {
	Code    int32  `xml:"code,attr"                      json:"code"`
	Message string `xml:"message,attr"                   json:"message"`
}

type License struct {
	Valid bool `xml:"valid,attr"                         json:"valid"`
}

type MusicFolder struct {
	Id   int32  `xml:"id,attr"                           json:"id"`
	Name string `xml:"name,attr"                         json:"name"`
}

type MusicFolders struct {
	Folders []MusicFolder `xml:"musicFolder"             json:"musicFolder,omitempty"`
}

type Artist struct {
	Id             string     `xml:"id,attr"                           json:"id"`
	Name           string     `xml:"name,attr"                         json:"name"`
	AlbumCount     int32      `xml:"albumCount,attr,omitempty"         json:"albumCount,omitempty"`
	Starred        *time.Time `xml:"starred,attr,omitempty"            json:"starred,omitempty"`
	UserRating     int32      `xml:"userRating,attr,omitempty"         json:"userRating,omitempty"`
	CoverArt       string     `xml:"coverArt,attr,omitempty"           json:"coverArt,omitempty"`
	ArtistImageUrl string     `xml:"artistImageUrl,attr,omitempty"     json:"artistImageUrl,omitempty"`
	/* TODO:
	<xs:attribute name="averageRating" type="sub:AverageRating" use="optional"/>  <!-- Added in 1.13.0 -->
	*/
}

type Index struct {
	Name    string   `xml:"name,attr"                     json:"name"`
	Artists []Artist `xml:"artist"                        json:"artist"`
}

type Indexes struct {
	Index           []Index `xml:"index"                  json:"index,omitempty"`
	LastModified    int64   `xml:"lastModified,attr"      json:"lastModified"`
	IgnoredArticles string  `xml:"ignoredArticles,attr"   json:"ignoredArticles"`
}

type Child struct {
	Id                    string     `xml:"id,attr"                                 json:"id"`
	Parent                string     `xml:"parent,attr,omitempty"                   json:"parent,omitempty"`
	IsDir                 bool       `xml:"isDir,attr"                              json:"isDir"`
	Title                 string     `xml:"title,attr,omitempty"                    json:"title,omitempty"`
	Name                  string     `xml:"name,attr,omitempty"                     json:"name,omitempty"`
	Album                 string     `xml:"album,attr,omitempty"                    json:"album,omitempty"`
	Artist                string     `xml:"artist,attr,omitempty"                   json:"artist,omitempty"`
	Track                 int32      `xml:"track,attr,omitempty"                    json:"track,omitempty"`
	Year                  int32      `xml:"year,attr,omitempty"                     json:"year,omitempty"`
	Genre                 string     `xml:"genre,attr,omitempty"                    json:"genre,omitempty"`
	CoverArt              string     `xml:"coverArt,attr,omitempty"                 json:"coverArt,omitempty"`
	Size                  int64      `xml:"size,attr,omitempty"                     json:"size,omitempty"`
	ContentType           string     `xml:"contentType,attr,omitempty"              json:"contentType,omitempty"`
	Suffix                string     `xml:"suffix,attr,omitempty"                   json:"suffix,omitempty"`
	Starred               *time.Time `xml:"starred,attr,omitempty"                  json:"starred,omitempty"`
	TranscodedContentType string     `xml:"transcodedContentType,attr,omitempty"    json:"transcodedContentType,omitempty"`
	TranscodedSuffix      string     `xml:"transcodedSuffix,attr,omitempty"         json:"transcodedSuffix,omitempty"`
	Duration              int32      `xml:"duration,attr,omitempty"                 json:"duration,omitempty"`
	BitRate               int32      `xml:"bitRate,attr,omitempty"                  json:"bitRate,omitempty"`
	Path                  string     `xml:"path,attr,omitempty"                     json:"path,omitempty"`
	PlayCount             int64      `xml:"playCount,attr,omitempty"                json:"playCount,omitempty"`
	Played                *time.Time `xml:"played,attr,omitempty"                   json:"played,omitempty"`
	DiscNumber            int32      `xml:"discNumber,attr,omitempty"               json:"discNumber,omitempty"`
	Created               *time.Time `xml:"created,attr,omitempty"                  json:"created,omitempty"`
	AlbumId               string     `xml:"albumId,attr,omitempty"                  json:"albumId,omitempty"`
	ArtistId              string     `xml:"artistId,attr,omitempty"                 json:"artistId,omitempty"`
	Type                  string     `xml:"type,attr,omitempty"                     json:"type,omitempty"`
	UserRating            int32      `xml:"userRating,attr,omitempty"               json:"userRating,omitempty"`
	SongCount             int32      `xml:"songCount,attr,omitempty"                json:"songCount,omitempty"`
	IsVideo               bool       `xml:"isVideo,attr"                            json:"isVideo"`
	BookmarkPosition      int64      `xml:"bookmarkPosition,attr,omitempty"         json:"bookmarkPosition,omitempty"`
	/*
	   <xs:attribute name="averageRating" type="sub:AverageRating" use="optional"/>  <!-- Added in 1.6.0 -->
	*/
}

type Songs struct {
	Songs []Child `xml:"song"                              json:"song,omitempty"`
}

type Directory struct {
	Child      []Child    `xml:"child"                              json:"child,omitempty"`
	Id         string     `xml:"id,attr"                            json:"id"`
	Name       string     `xml:"name,attr"                          json:"name"`
	Parent     string     `xml:"parent,attr,omitempty"              json:"parent,omitempty"`
	Starred    *time.Time `xml:"starred,attr,omitempty"             json:"starred,omitempty"`
	PlayCount  int64      `xml:"playCount,attr,omitempty"           json:"playCount,omitempty"`
	Played     *time.Time `xml:"played,attr,omitempty"              json:"played,omitempty"`
	UserRating int32      `xml:"userRating,attr,omitempty"          json:"userRating,omitempty"`

	// ID3
	Artist     string     `xml:"artist,attr,omitempty"              json:"artist,omitempty"`
	ArtistId   string     `xml:"artistId,attr,omitempty"            json:"artistId,omitempty"`
	CoverArt   string     `xml:"coverArt,attr,omitempty"            json:"coverArt,omitempty"`
	SongCount  int32      `xml:"songCount,attr,omitempty"           json:"songCount,omitempty"`
	AlbumCount int32      `xml:"albumCount,attr,omitempty"          json:"albumCount,omitempty"`
	Duration   int32      `xml:"duration,attr,omitempty"            json:"duration,omitempty"`
	Created    *time.Time `xml:"created,attr,omitempty"             json:"created,omitempty"`
	Year       int32      `xml:"year,attr,omitempty"                json:"year,omitempty"`
	Genre      string     `xml:"genre,attr,omitempty"               json:"genre,omitempty"`

	/*
	   <xs:attribute name="averageRating" type="sub:AverageRating" use="optional"/>  <!-- Added in 1.13.0 -->
	*/
}

type ArtistID3 struct {
	Id             string     `xml:"id,attr"                            json:"id"`
	Name           string     `xml:"name,attr"                          json:"name"`
	CoverArt       string     `xml:"coverArt,attr,omitempty"            json:"coverArt,omitempty"`
	AlbumCount     int32      `xml:"albumCount,attr,omitempty"          json:"albumCount,omitempty"`
	Starred        *time.Time `xml:"starred,attr,omitempty"             json:"starred,omitempty"`
	UserRating     int32      `xml:"userRating,attr,omitempty"          json:"userRating,omitempty"`
	ArtistImageUrl string     `xml:"artistImageUrl,attr,omitempty"      json:"artistImageUrl,omitempty"`
}

type AlbumID3 struct {
	Id         string     `xml:"id,attr"                            json:"id"`
	Name       string     `xml:"name,attr"                          json:"name"`
	Artist     string     `xml:"artist,attr,omitempty"              json:"artist,omitempty"`
	ArtistId   string     `xml:"artistId,attr,omitempty"            json:"artistId,omitempty"`
	CoverArt   string     `xml:"coverArt,attr,omitempty"            json:"coverArt,omitempty"`
	SongCount  int32      `xml:"songCount,attr,omitempty"           json:"songCount,omitempty"`
	Duration   int32      `xml:"duration,attr,omitempty"            json:"duration,omitempty"`
	PlayCount  int64      `xml:"playCount,attr,omitempty"           json:"playCount,omitempty"`
	Played     *time.Time `xml:"played,attr,omitempty"              json:"played,omitempty"`
	Created    *time.Time `xml:"created,attr,omitempty"             json:"created,omitempty"`
	Starred    *time.Time `xml:"starred,attr,omitempty"             json:"starred,omitempty"`
	UserRating int32      `xml:"userRating,attr,omitempty"          json:"userRating,omitempty"`
	Year       int32      `xml:"year,attr,omitempty"                json:"year,omitempty"`
	Genre      string     `xml:"genre,attr,omitempty"               json:"genre,omitempty"`
}

type ArtistWithAlbumsID3 struct {
	ArtistID3
	Album []Child `xml:"album"                              json:"album,omitempty"`
}

type AlbumWithSongsID3 struct {
	AlbumID3
	Song []Child `xml:"song"                               json:"song,omitempty"`
}

type AlbumList struct {
	Album []Child `xml:"album"                                      json:"album,omitempty"`
}

type Playlist struct {
	Id        string    `xml:"id,attr"                       json:"id"`
	Name      string    `xml:"name,attr"                     json:"name"`
	Comment   string    `xml:"comment,attr,omitempty"        json:"comment,omitempty"`
	SongCount int32     `xml:"songCount,attr"                json:"songCount"`
	Duration  int32     `xml:"duration,attr"                 json:"duration"`
	Public    bool      `xml:"public,attr"                   json:"public"`
	Owner     string    `xml:"owner,attr,omitempty"          json:"owner,omitempty"`
	Created   time.Time `xml:"created,attr"                  json:"created"`
	Changed   time.Time `xml:"changed,attr"                  json:"changed"`
	CoverArt  string    `xml:"coverArt,attr,omitempty"       json:"coverArt,omitempty"`
	/*
		<xs:sequence>
		    <xs:element name="allowedUser" type="xs:string" minOccurs="0" maxOccurs="unbounded"/> <!--Added in 1.8.0-->
		</xs:sequence>
	*/
}

type Playlists struct {
	Playlist []Playlist `xml:"playlist"                           json:"playlist,omitempty"`
}

type PlaylistWithSongs struct {
	Playlist
	Entry []Child `xml:"entry"                                    json:"entry,omitempty"`
}

type SearchResult2 struct {
	Artist []Artist `xml:"artist"                                 json:"artist,omitempty"`
	Album  []Child  `xml:"album"                                  json:"album,omitempty"`
	Song   []Child  `xml:"song"                                   json:"song,omitempty"`
}

type SearchResult3 struct {
	Artist []ArtistID3 `xml:"artist"                                 json:"artist,omitempty"`
	Album  []Child     `xml:"album"                                  json:"album,omitempty"`
	Song   []Child     `xml:"song"                                   json:"song,omitempty"`
}

type Starred struct {
	Artist []Artist `xml:"artist"                                 json:"artist,omitempty"`
	Album  []Child  `xml:"album"                                  json:"album,omitempty"`
	Song   []Child  `xml:"song"                                   json:"song,omitempty"`
}

type NowPlayingEntry struct {
	Child
	UserName   string `xml:"username,attr"                        json:"username"`
	MinutesAgo int32  `xml:"minutesAgo,attr"                      json:"minutesAgo"`
	PlayerId   int32  `xml:"playerId,attr"                        json:"playerId"`
	PlayerName string `xml:"playerName,attr"                      json:"playerName,omitempty"`
}

type NowPlaying struct {
	Entry []NowPlayingEntry `xml:"entry"                          json:"entry,omitempty"`
}

type User struct {
	Username            string  `xml:"username,attr"               json:"username"`
	Email               string  `xml:"email,attr,omitempty"        json:"email,omitempty"`
	ScrobblingEnabled   bool    `xml:"scrobblingEnabled,attr"      json:"scrobblingEnabled"`
	MaxBitRate          int32   `xml:"maxBitRate,attr,omitempty"   json:"maxBitRate,omitempty"`
	AdminRole           bool    `xml:"adminRole,attr"              json:"adminRole"`
	SettingsRole        bool    `xml:"settingsRole,attr"           json:"settingsRole"`
	DownloadRole        bool    `xml:"downloadRole,attr"           json:"downloadRole"`
	UploadRole          bool    `xml:"uploadRole,attr"             json:"uploadRole"`
	PlaylistRole        bool    `xml:"playlistRole,attr"           json:"playlistRole"`
	CoverArtRole        bool    `xml:"coverArtRole,attr"           json:"coverArtRole"`
	CommentRole         bool    `xml:"commentRole,attr"            json:"commentRole"`
	PodcastRole         bool    `xml:"podcastRole,attr"            json:"podcastRole"`
	StreamRole          bool    `xml:"streamRole,attr"             json:"streamRole"`
	JukeboxRole         bool    `xml:"jukeboxRole,attr"            json:"jukeboxRole"`
	ShareRole           bool    `xml:"shareRole,attr"              json:"shareRole"`
	VideoConversionRole bool    `xml:"videoConversionRole,attr"    json:"videoConversionRole"`
	Folder              []int32 `xml:"folder,omitempty"            json:"folder,omitempty"`
}

type Users struct {
	User []User `xml:"user"  json:"user"`
}

type Genre struct {
	Name       string `xml:",chardata"                      json:"value,omitempty"`
	SongCount  int32  `xml:"songCount,attr"             json:"songCount"`
	AlbumCount int32  `xml:"albumCount,attr"            json:"albumCount"`
}

type Genres struct {
	Genre []Genre `xml:"genre,omitempty"                      json:"genre,omitempty"`
}

type AlbumInfo struct {
	Notes          string `xml:"notes,omitempty"          json:"notes,omitempty"`
	MusicBrainzID  string `xml:"musicBrainzId,omitempty"      json:"musicBrainzId,omitempty"`
	LastFmUrl      string `xml:"lastFmUrl,omitempty"          json:"lastFmUrl,omitempty"`
	SmallImageUrl  string `xml:"smallImageUrl,omitempty"      json:"smallImageUrl,omitempty"`
	MediumImageUrl string `xml:"mediumImageUrl,omitempty"     json:"mediumImageUrl,omitempty"`
	LargeImageUrl  string `xml:"largeImageUrl,omitempty"      json:"largeImageUrl,omitempty"`
}

type ArtistInfoBase struct {
	Biography      string `xml:"biography,omitempty"          json:"biography,omitempty"`
	MusicBrainzID  string `xml:"musicBrainzId,omitempty"      json:"musicBrainzId,omitempty"`
	LastFmUrl      string `xml:"lastFmUrl,omitempty"          json:"lastFmUrl,omitempty"`
	SmallImageUrl  string `xml:"smallImageUrl,omitempty"      json:"smallImageUrl,omitempty"`
	MediumImageUrl string `xml:"mediumImageUrl,omitempty"     json:"mediumImageUrl,omitempty"`
	LargeImageUrl  string `xml:"largeImageUrl,omitempty"      json:"largeImageUrl,omitempty"`
}

type ArtistInfo struct {
	ArtistInfoBase
	SimilarArtist []Artist `xml:"similarArtist,omitempty"    json:"similarArtist,omitempty"`
}

type ArtistInfo2 struct {
	ArtistInfoBase
	SimilarArtist []ArtistID3 `xml:"similarArtist,omitempty"    json:"similarArtist,omitempty"`
}

type SimilarSongs struct {
	Song []Child `xml:"song,omitempty"         json:"song,omitempty"`
}

type SimilarSongs2 struct {
	Song []Child `xml:"song,omitempty"         json:"song,omitempty"`
}

type TopSongs struct {
	Song []Child `xml:"song,omitempty"         json:"song,omitempty"`
}

type PlayQueue struct {
	Entry     []Child    `xml:"entry,omitempty"         json:"entry,omitempty"`
	Current   string     `xml:"current,attr,omitempty"  json:"current,omitempty"`
	Position  int64      `xml:"position,attr,omitempty" json:"position,omitempty"`
	Username  string     `xml:"username,attr"           json:"username"`
	Changed   *time.Time `xml:"changed,attr,omitempty"  json:"changed,omitempty"`
	ChangedBy string     `xml:"changedBy,attr"          json:"changedBy"`
}

type Bookmark struct {
	Entry    Child     `xml:"entry,omitempty"         json:"entry,omitempty"`
	Position int64     `xml:"position,attr,omitempty" json:"position,omitempty"`
	Username string    `xml:"username,attr"           json:"username"`
	Comment  string    `xml:"comment,attr"            json:"comment"`
	Created  time.Time `xml:"created,attr"            json:"created"`
	Changed  time.Time `xml:"changed,attr"            json:"changed"`
}

type Bookmarks struct {
	Bookmark []Bookmark `xml:"bookmark,omitempty"    json:"bookmark,omitempty"`
}

type Share struct {
	Entry       []Child    `xml:"entry,omitempty"             json:"entry,omitempty"`
	ID          string     `xml:"id,attr"                     json:"id"`
	Url         string     `xml:"url,attr"                    json:"url"`
	Description string     `xml:"description,omitempty,attr"  json:"description,omitempty"`
	Username    string     `xml:"username,attr"               json:"username"`
	Created     time.Time  `xml:"created,attr"                json:"created"`
	Expires     *time.Time `xml:"expires,omitempty,attr"      json:"expires,omitempty"`
	LastVisited time.Time  `xml:"lastVisited,omitempty,attr"  json:"lastVisited"`
	VisitCount  int32      `xml:"visitCount,attr"             json:"visitCount"`
}

type Shares struct {
	Share []Share `xml:"share,omitempty" json:"share,omitempty"`
}

type ScanStatus struct {
	Scanning    bool       `xml:"scanning,attr"            json:"scanning"`
	Count       int64      `xml:"count,attr"               json:"count"`
	FolderCount int64      `xml:"folderCount,attr"         json:"folderCount"`
	LastScan    *time.Time `xml:"lastScan,attr,omitempty"  json:"lastScan,omitempty"`
}

type Lyrics struct {
	Artist string `xml:"artist,omitempty,attr"  json:"artist,omitempty"`
	Title  string `xml:"title,omitempty,attr"   json:"title,omitempty"`
	Value  string `xml:",chardata"              json:"value"`
}

type InternetRadioStations struct {
	Radios []Radio `xml:"internetRadioStation"               json:"internetRadioStation,omitempty"`
}

type Radio struct {
	ID          string `xml:"id,attr"                    json:"id"`
	Name        string `xml:"name,attr"                  json:"name"`
	StreamUrl   string `xml:"streamUrl,attr"             json:"streamUrl"`
	HomepageUrl string `xml:"homePageUrl,omitempty,attr" json:"homePageUrl,omitempty"`
}

<<<<<<< HEAD
type JukeboxStatus struct {
	CurrentIndex int     `xml:"currentIndex,attr"       json:"currentIndex"`
	Playing      bool    `xml:"playing,attr"            json:"playing"`
	Gain         float32 `xml:"gain,attr"               json:"gain"`
	Position     int     `xml:"position,omitempty,attr" json:"position,omitempty"`
}

type JukeboxPlaylist struct {
	JukeboxStatus
	Entry []Child `xml:"entry,omitempty"         json:"entry,omitempty"`
}
=======
type OpenSubsonicExtensions struct{}
>>>>>>> 3e879d2a
<|MERGE_RESOLUTION|>--- conflicted
+++ resolved
@@ -51,15 +51,12 @@
 	ScanStatus *ScanStatus `xml:"scanStatus,omitempty"                                    json:"scanStatus,omitempty"`
 	Lyrics     *Lyrics     `xml:"lyrics,omitempty"                                        json:"lyrics,omitempty"`
 
-<<<<<<< HEAD
 	InternetRadioStations *InternetRadioStations `xml:"internetRadioStations,omitempty"   json:"internetRadioStations,omitempty"`
 
 	JukeboxStatus   *JukeboxStatus   `xml:"jukeboxStatus,omitempty"                       json:"jukeboxStatus,omitempty"`
 	JukeboxPlaylist *JukeboxPlaylist `xml:"jukeboxPlaylist,omitempty"                     json:"jukeboxPlaylist,omitempty"`
-=======
-	InternetRadioStations  *InternetRadioStations  `xml:"internetRadioStations,omitempty"  json:"internetRadioStations,omitempty"`
+
 	OpenSubsonicExtensions *OpenSubsonicExtensions `xml:"openSubsonicExtensions,omitempty"  json:"openSubsonicExtensions,omitempty"`
->>>>>>> 3e879d2a
 }
 
 type JsonWrapper struct {
@@ -409,7 +406,6 @@
 	HomepageUrl string `xml:"homePageUrl,omitempty,attr" json:"homePageUrl,omitempty"`
 }
 
-<<<<<<< HEAD
 type JukeboxStatus struct {
 	CurrentIndex int     `xml:"currentIndex,attr"       json:"currentIndex"`
 	Playing      bool    `xml:"playing,attr"            json:"playing"`
@@ -421,6 +417,4 @@
 	JukeboxStatus
 	Entry []Child `xml:"entry,omitempty"         json:"entry,omitempty"`
 }
-=======
-type OpenSubsonicExtensions struct{}
->>>>>>> 3e879d2a
+type OpenSubsonicExtensions struct{}