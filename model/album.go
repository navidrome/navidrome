package model

import (
	"time"

	"github.com/navidrome/navidrome/utils/slice"
	"golang.org/x/exp/slices"
)

type Album struct {
	Annotations `structs:"-"`

<<<<<<< HEAD
	ID                   string    `structs:"id" json:"id"            orm:"column(id)"`
	Name                 string    `structs:"name" json:"name"`
	EmbedArtPath         string    `structs:"embed_art_path" json:"embedArtPath"`
	ArtistID             string    `structs:"artist_id" json:"artistId"      orm:"column(artist_id)"`
	Artist               string    `structs:"artist" json:"artist"`
	AlbumArtistID        string    `structs:"album_artist_id" json:"albumArtistId" orm:"column(album_artist_id)"`
	AlbumArtist          string    `structs:"album_artist" json:"albumArtist"`
	AllArtistIDs         string    `structs:"all_artist_ids" json:"allArtistIds"  orm:"column(all_artist_ids)"`
	MaxYear              int       `structs:"max_year" json:"maxYear"`
	MinYear              int       `structs:"min_year" json:"minYear"`
	Date		     string    `structs:"date" json:"date,omitempty"`
	ReleaseDate 	     string    `structs:"release_date" json:"releaseDate,omitempty"`
	Editions	     int       `structs:"editions" json:"editions"`
	Compilation          bool      `structs:"compilation" json:"compilation"`
	Comment              string    `structs:"comment" json:"comment,omitempty"`
	SongCount            int       `structs:"song_count" json:"songCount"`
	Duration             float32   `structs:"duration" json:"duration"`
	Size                 int64     `structs:"size" json:"size"`
	Genre                string    `structs:"genre" json:"genre"`
	Genres               Genres    `structs:"-" json:"genres"`
	FullText             string    `structs:"full_text" json:"fullText"`
	SortAlbumName        string    `structs:"sort_album_name" json:"sortAlbumName,omitempty"`
	SortArtistName       string    `structs:"sort_artist_name" json:"sortArtistName,omitempty"`
	SortAlbumArtistName  string    `structs:"sort_album_artist_name" json:"sortAlbumArtistName,omitempty"`
	OrderAlbumName       string    `structs:"order_album_name" json:"orderAlbumName"`
	OrderAlbumArtistName string    `structs:"order_album_artist_name" json:"orderAlbumArtistName"`
	CatalogNum           string    `structs:"catalog_num" json:"catalogNum,omitempty"`
	MbzAlbumID           string    `structs:"mbz_album_id" json:"mbzAlbumId,omitempty"         orm:"column(mbz_album_id)"`
	MbzAlbumArtistID     string    `structs:"mbz_album_artist_id" json:"mbzAlbumArtistId,omitempty"   orm:"column(mbz_album_artist_id)"`
	MbzAlbumType         string    `structs:"mbz_album_type" json:"mbzAlbumType,omitempty"`
	MbzAlbumComment      string    `structs:"mbz_album_comment" json:"mbzAlbumComment,omitempty"`
	ImageFiles           string    `structs:"image_files" json:"imageFiles,omitempty"`
=======
	ID                    string    `structs:"id" json:"id"            orm:"column(id)"`
	Name                  string    `structs:"name" json:"name"`
	EmbedArtPath          string    `structs:"embed_art_path" json:"embedArtPath"`
	ArtistID              string    `structs:"artist_id" json:"artistId"      orm:"column(artist_id)"`
	Artist                string    `structs:"artist" json:"artist"`
	AlbumArtistID         string    `structs:"album_artist_id" json:"albumArtistId" orm:"column(album_artist_id)"`
	AlbumArtist           string    `structs:"album_artist" json:"albumArtist"`
	AllArtistIDs          string    `structs:"all_artist_ids" json:"allArtistIds"  orm:"column(all_artist_ids)"`
	MaxYear               int       `structs:"max_year" json:"maxYear"`
	MinYear               int       `structs:"min_year" json:"minYear"`
	Compilation           bool      `structs:"compilation" json:"compilation"`
	Comment               string    `structs:"comment" json:"comment,omitempty"`
	SongCount             int       `structs:"song_count" json:"songCount"`
	Duration              float32   `structs:"duration" json:"duration"`
	Size                  int64     `structs:"size" json:"size"`
	Genre                 string    `structs:"genre" json:"genre"`
	Genres                Genres    `structs:"-" json:"genres"`
	FullText              string    `structs:"full_text" json:"fullText"`
	SortAlbumName         string    `structs:"sort_album_name" json:"sortAlbumName,omitempty"`
	SortArtistName        string    `structs:"sort_artist_name" json:"sortArtistName,omitempty"`
	SortAlbumArtistName   string    `structs:"sort_album_artist_name" json:"sortAlbumArtistName,omitempty"`
	OrderAlbumName        string    `structs:"order_album_name" json:"orderAlbumName"`
	OrderAlbumArtistName  string    `structs:"order_album_artist_name" json:"orderAlbumArtistName"`
	CatalogNum            string    `structs:"catalog_num" json:"catalogNum,omitempty"`
	MbzAlbumID            string    `structs:"mbz_album_id" json:"mbzAlbumId,omitempty"         orm:"column(mbz_album_id)"`
	MbzAlbumArtistID      string    `structs:"mbz_album_artist_id" json:"mbzAlbumArtistId,omitempty"   orm:"column(mbz_album_artist_id)"`
	MbzAlbumType          string    `structs:"mbz_album_type" json:"mbzAlbumType,omitempty"`
	MbzAlbumComment       string    `structs:"mbz_album_comment" json:"mbzAlbumComment,omitempty"`
	ImageFiles            string    `structs:"image_files" json:"imageFiles,omitempty"`
>>>>>>> d303ad26
	Paths                 string    `structs:"paths" json:"paths,omitempty"`
	Description           string    `structs:"description" json:"description,omitempty"`
	SmallImageUrl         string    `structs:"small_image_url" json:"smallImageUrl,omitempty"`
	MediumImageUrl        string    `structs:"medium_image_url" json:"mediumImageUrl,omitempty"`
	LargeImageUrl         string    `structs:"large_image_url" json:"largeImageUrl,omitempty"`
	ExternalUrl           string    `structs:"external_url" json:"externalUrl,omitempty"      orm:"column(external_url)"`
	ExternalInfoUpdatedAt time.Time `structs:"external_info_updated_at" json:"externalInfoUpdatedAt"`
<<<<<<< HEAD
	CreatedAt            time.Time `structs:"created_at" json:"createdAt"`
	UpdatedAt            time.Time `structs:"updated_at" json:"updatedAt"`
=======
	CreatedAt             time.Time `structs:"created_at" json:"createdAt"`
	UpdatedAt             time.Time `structs:"updated_at" json:"updatedAt"`
>>>>>>> d303ad26
}

func (a Album) CoverArtID() ArtworkID {
	return artworkIDFromAlbum(a)
}

type DiscID struct {
	AlbumID     string `json:"albumId"`
	ReleaseDate string `json:"releaseDate"`
	DiscNumber  int    `json:"discNumber"`
}

type Albums []Album

// ToAlbumArtist creates an Artist object based on the attributes of this Albums collection.
// It assumes all albums have the same AlbumArtist, or else results are unpredictable.
func (als Albums) ToAlbumArtist() Artist {
	a := Artist{AlbumCount: len(als)}
	var mbzArtistIds []string
	for _, al := range als {
		a.ID = al.AlbumArtistID
		a.Name = al.AlbumArtist
		a.SortArtistName = al.SortAlbumArtistName
		a.OrderArtistName = al.OrderAlbumArtistName

		a.SongCount += al.SongCount
		a.Size += al.Size
		a.Genres = append(a.Genres, al.Genres...)
		mbzArtistIds = append(mbzArtistIds, al.MbzAlbumArtistID)
	}
	slices.SortFunc(a.Genres, func(a, b Genre) bool { return a.ID < b.ID })
	a.Genres = slices.Compact(a.Genres)
	a.MbzArtistID = slice.MostFrequent(mbzArtistIds)

	return a
}

type AlbumRepository interface {
	CountAll(...QueryOptions) (int64, error)
	Exists(id string) (bool, error)
	Put(*Album) error
	Get(id string) (*Album, error)
	GetAll(...QueryOptions) (Albums, error)
	GetAllWithoutGenres(...QueryOptions) (Albums, error)
	Search(q string, offset int, size int) (Albums, error)
	AnnotatedRepository
}<|MERGE_RESOLUTION|>--- conflicted
+++ resolved
@@ -10,40 +10,6 @@
 type Album struct {
 	Annotations `structs:"-"`
 
-<<<<<<< HEAD
-	ID                   string    `structs:"id" json:"id"            orm:"column(id)"`
-	Name                 string    `structs:"name" json:"name"`
-	EmbedArtPath         string    `structs:"embed_art_path" json:"embedArtPath"`
-	ArtistID             string    `structs:"artist_id" json:"artistId"      orm:"column(artist_id)"`
-	Artist               string    `structs:"artist" json:"artist"`
-	AlbumArtistID        string    `structs:"album_artist_id" json:"albumArtistId" orm:"column(album_artist_id)"`
-	AlbumArtist          string    `structs:"album_artist" json:"albumArtist"`
-	AllArtistIDs         string    `structs:"all_artist_ids" json:"allArtistIds"  orm:"column(all_artist_ids)"`
-	MaxYear              int       `structs:"max_year" json:"maxYear"`
-	MinYear              int       `structs:"min_year" json:"minYear"`
-	Date		     string    `structs:"date" json:"date,omitempty"`
-	ReleaseDate 	     string    `structs:"release_date" json:"releaseDate,omitempty"`
-	Editions	     int       `structs:"editions" json:"editions"`
-	Compilation          bool      `structs:"compilation" json:"compilation"`
-	Comment              string    `structs:"comment" json:"comment,omitempty"`
-	SongCount            int       `structs:"song_count" json:"songCount"`
-	Duration             float32   `structs:"duration" json:"duration"`
-	Size                 int64     `structs:"size" json:"size"`
-	Genre                string    `structs:"genre" json:"genre"`
-	Genres               Genres    `structs:"-" json:"genres"`
-	FullText             string    `structs:"full_text" json:"fullText"`
-	SortAlbumName        string    `structs:"sort_album_name" json:"sortAlbumName,omitempty"`
-	SortArtistName       string    `structs:"sort_artist_name" json:"sortArtistName,omitempty"`
-	SortAlbumArtistName  string    `structs:"sort_album_artist_name" json:"sortAlbumArtistName,omitempty"`
-	OrderAlbumName       string    `structs:"order_album_name" json:"orderAlbumName"`
-	OrderAlbumArtistName string    `structs:"order_album_artist_name" json:"orderAlbumArtistName"`
-	CatalogNum           string    `structs:"catalog_num" json:"catalogNum,omitempty"`
-	MbzAlbumID           string    `structs:"mbz_album_id" json:"mbzAlbumId,omitempty"         orm:"column(mbz_album_id)"`
-	MbzAlbumArtistID     string    `structs:"mbz_album_artist_id" json:"mbzAlbumArtistId,omitempty"   orm:"column(mbz_album_artist_id)"`
-	MbzAlbumType         string    `structs:"mbz_album_type" json:"mbzAlbumType,omitempty"`
-	MbzAlbumComment      string    `structs:"mbz_album_comment" json:"mbzAlbumComment,omitempty"`
-	ImageFiles           string    `structs:"image_files" json:"imageFiles,omitempty"`
-=======
 	ID                    string    `structs:"id" json:"id"            orm:"column(id)"`
 	Name                  string    `structs:"name" json:"name"`
 	EmbedArtPath          string    `structs:"embed_art_path" json:"embedArtPath"`
@@ -54,6 +20,9 @@
 	AllArtistIDs          string    `structs:"all_artist_ids" json:"allArtistIds"  orm:"column(all_artist_ids)"`
 	MaxYear               int       `structs:"max_year" json:"maxYear"`
 	MinYear               int       `structs:"min_year" json:"minYear"`
+	Date		     string    `structs:"date" json:"date,omitempty"`
+	ReleaseDate 	     string    `structs:"release_date" json:"releaseDate,omitempty"`
+	Editions	     int       `structs:"editions" json:"editions"`
 	Compilation           bool      `structs:"compilation" json:"compilation"`
 	Comment               string    `structs:"comment" json:"comment,omitempty"`
 	SongCount             int       `structs:"song_count" json:"songCount"`
@@ -73,7 +42,6 @@
 	MbzAlbumType          string    `structs:"mbz_album_type" json:"mbzAlbumType,omitempty"`
 	MbzAlbumComment       string    `structs:"mbz_album_comment" json:"mbzAlbumComment,omitempty"`
 	ImageFiles            string    `structs:"image_files" json:"imageFiles,omitempty"`
->>>>>>> d303ad26
 	Paths                 string    `structs:"paths" json:"paths,omitempty"`
 	Description           string    `structs:"description" json:"description,omitempty"`
 	SmallImageUrl         string    `structs:"small_image_url" json:"smallImageUrl,omitempty"`
@@ -81,13 +49,8 @@
 	LargeImageUrl         string    `structs:"large_image_url" json:"largeImageUrl,omitempty"`
 	ExternalUrl           string    `structs:"external_url" json:"externalUrl,omitempty"      orm:"column(external_url)"`
 	ExternalInfoUpdatedAt time.Time `structs:"external_info_updated_at" json:"externalInfoUpdatedAt"`
-<<<<<<< HEAD
-	CreatedAt            time.Time `structs:"created_at" json:"createdAt"`
-	UpdatedAt            time.Time `structs:"updated_at" json:"updatedAt"`
-=======
 	CreatedAt             time.Time `structs:"created_at" json:"createdAt"`
 	UpdatedAt             time.Time `structs:"updated_at" json:"updatedAt"`
->>>>>>> d303ad26
 }
 
 func (a Album) CoverArtID() ArtworkID {
