--- conflicted
+++ resolved
@@ -26,11 +26,7 @@
 	MockedUserProps      model.UserPropsRepository
 	MockedScrobbleBuffer model.ScrobbleBufferRepository
 	MockedRadio          model.RadioRepository
-<<<<<<< HEAD
-	mu                   sync.Mutex
-=======
 	scrobbleBufferMu     sync.Mutex
->>>>>>> 4359adc0
 }
 
 func (db *MockDataStore) Library(ctx context.Context) model.LibraryRepository {
@@ -199,13 +195,8 @@
 }
 
 func (db *MockDataStore) ScrobbleBuffer(ctx context.Context) model.ScrobbleBufferRepository {
-<<<<<<< HEAD
-	db.mu.Lock()
-	defer db.mu.Unlock()
-=======
 	db.scrobbleBufferMu.Lock()
 	defer db.scrobbleBufferMu.Unlock()
->>>>>>> 4359adc0
 	if db.MockedScrobbleBuffer == nil {
 		if db.RealDS != nil {
 			db.MockedScrobbleBuffer = db.RealDS.ScrobbleBuffer(ctx)
