--- conflicted
+++ resolved
@@ -9,11 +9,7 @@
 
 type MockedScrobbleBufferRepo struct {
 	Error error
-<<<<<<< HEAD
-	data  model.ScrobbleEntries
-=======
 	Data  model.ScrobbleEntries
->>>>>>> 4359adc0
 	mu    sync.RWMutex
 }
 
@@ -22,15 +18,13 @@
 }
 
 func (m *MockedScrobbleBufferRepo) UserIDs(service string) ([]string, error) {
-	m.mu.RLock()
-	defer m.mu.RUnlock()
 	if m.Error != nil {
 		return nil, m.Error
 	}
 	m.mu.RLock()
 	defer m.mu.RUnlock()
 	userIds := make(map[string]struct{})
-	for _, e := range m.data {
+	for _, e := range m.Data {
 		if e.Service == service {
 			userIds[e.UserID] = struct{}{}
 		}
@@ -43,18 +37,12 @@
 }
 
 func (m *MockedScrobbleBufferRepo) Enqueue(service, userId, mediaFileId string, playTime time.Time) error {
-	m.mu.Lock()
-	defer m.mu.Unlock()
 	if m.Error != nil {
 		return m.Error
 	}
-<<<<<<< HEAD
-	m.data = append(m.data, model.ScrobbleEntry{
-=======
 	m.mu.Lock()
 	defer m.mu.Unlock()
 	m.Data = append(m.Data, model.ScrobbleEntry{
->>>>>>> 4359adc0
 		MediaFile:   model.MediaFile{ID: mediaFileId},
 		Service:     service,
 		UserID:      userId,
@@ -65,18 +53,12 @@
 }
 
 func (m *MockedScrobbleBufferRepo) Next(service, userId string) (*model.ScrobbleEntry, error) {
-	m.mu.RLock()
-	defer m.mu.RUnlock()
 	if m.Error != nil {
 		return nil, m.Error
 	}
-<<<<<<< HEAD
-	for _, e := range m.data {
-=======
 	m.mu.RLock()
 	defer m.mu.RUnlock()
 	for _, e := range m.Data {
->>>>>>> 4359adc0
 		if e.Service == service && e.UserID == userId {
 			return &e, nil
 		}
@@ -85,35 +67,27 @@
 }
 
 func (m *MockedScrobbleBufferRepo) Dequeue(entry *model.ScrobbleEntry) error {
-	m.mu.Lock()
-	defer m.mu.Unlock()
 	if m.Error != nil {
 		return m.Error
 	}
 	m.mu.Lock()
 	defer m.mu.Unlock()
 	newData := model.ScrobbleEntries{}
-	for _, e := range m.data {
+	for _, e := range m.Data {
 		if e.Service == entry.Service && e.UserID == entry.UserID && e.PlayTime == entry.PlayTime && e.MediaFile.ID == entry.MediaFile.ID {
 			continue
 		}
 		newData = append(newData, e)
 	}
-	m.data = newData
+	m.Data = newData
 	return nil
 }
 
 func (m *MockedScrobbleBufferRepo) Length() (int64, error) {
-	m.mu.RLock()
-	defer m.mu.RUnlock()
 	if m.Error != nil {
 		return 0, m.Error
 	}
-<<<<<<< HEAD
-	return int64(len(m.data)), nil
-=======
 	m.mu.RLock()
 	defer m.mu.RUnlock()
 	return int64(len(m.Data)), nil
->>>>>>> 4359adc0
 }