package metadata_test

import (
	"strings"

	"github.com/navidrome/navidrome/conf"
	"github.com/navidrome/navidrome/consts"
	"github.com/navidrome/navidrome/scanner/metadata"
	_ "github.com/navidrome/navidrome/scanner/metadata/ffmpeg"
	_ "github.com/navidrome/navidrome/scanner/metadata/taglib"
	. "github.com/onsi/ginkgo/v2"
	. "github.com/onsi/gomega"
)

var _ = Describe("Tags", func() {
	const englishLyric = "[00:00.00]This is\n[00:02.50]English"
	const unspecifiedLyric = "[00:00.00]This is\n[00:02.50]unspecified"

	Context("Extract", func() {
		BeforeEach(func() {
			conf.Server.Scanner.Extractor = "taglib"
		})

		It("correctly parses metadata from all files in folder", func() {
			mds, err := metadata.Extract("tests/fixtures/test.mp3", "tests/fixtures/test.ogg", "tests/fixtures/test.wma")
			Expect(err).NotTo(HaveOccurred())
			Expect(mds).To(HaveLen(3))

			m := mds["tests/fixtures/test.mp3"]
			Expect(m.Title()).To(Equal("Song"))
			Expect(m.Album()).To(Equal("Album"))
			Expect(m.Artist()).To(Equal("Artist"))
			Expect(m.AlbumArtist()).To(Equal("Album Artist"))
			Expect(m.Compilation()).To(BeTrue())
			Expect(m.Genres()).To(Equal([]string{"Rock"}))
			y, d := m.Date()
			Expect(y).To(Equal(2014))
			Expect(d).To(Equal("2014-05-21"))
			y, d = m.OriginalDate()
			Expect(y).To(Equal(1996))
			Expect(d).To(Equal("1996-11-21"))
			y, d = m.ReleaseDate()
			Expect(y).To(Equal(2020))
			Expect(d).To(Equal("2020-12-31"))
			n, t := m.TrackNumber()
			Expect(n).To(Equal(2))
			Expect(t).To(Equal(10))
			n, t = m.DiscNumber()
			Expect(n).To(Equal(1))
			Expect(t).To(Equal(2))
			Expect(m.HasPicture()).To(BeTrue())
			Expect(m.Duration()).To(BeNumerically("~", 1.02, 0.01))
			Expect(m.BitRate()).To(Equal(192))
			Expect(m.Channels()).To(Equal(2))
			Expect(m.FilePath()).To(Equal("tests/fixtures/test.mp3"))
			Expect(m.Suffix()).To(Equal("mp3"))
			Expect(m.Size()).To(Equal(int64(51876)))
			Expect(m.RGAlbumGain()).To(Equal(3.21518))
			Expect(m.RGAlbumPeak()).To(Equal(0.9125))
			Expect(m.RGTrackGain()).To(Equal(-1.48))
			Expect(m.RGTrackPeak()).To(Equal(0.4512))

			m = mds["tests/fixtures/test.ogg"]
			Expect(err).To(BeNil())
			Expect(m.Title()).To(Equal("Title"))
			Expect(m.HasPicture()).To(BeFalse())
			Expect(m.Duration()).To(BeNumerically("~", 1.04, 0.01))
			Expect(m.Suffix()).To(Equal("ogg"))
			Expect(m.FilePath()).To(Equal("tests/fixtures/test.ogg"))
			Expect(m.Size()).To(Equal(int64(5534)))
			// TabLib 1.12 returns 18, previous versions return 39.
			// See https://github.com/taglib/taglib/commit/2f238921824741b2cfe6fbfbfc9701d9827ab06b
<<<<<<< HEAD
			Expect(m.BitRate()).To(BeElementOf(18, 39, 40, 43, 49))
=======
			Expect(m.BitRate()).To(BeElementOf(18, 39, 40, 49))

			m = mds["tests/fixtures/test.wma"]
			Expect(err).To(BeNil())
			Expect(m.Compilation()).To(BeTrue())
			Expect(m.Title()).To(Equal("Title"))
			Expect(m.HasPicture()).To(BeFalse())
			Expect(m.Duration()).To(BeNumerically("~", 1.02, 0.01))
			Expect(m.Suffix()).To(Equal("wma"))
			Expect(m.FilePath()).To(Equal("tests/fixtures/test.wma"))
			Expect(m.Size()).To(Equal(int64(21431)))
			Expect(m.BitRate()).To(BeElementOf(128))
>>>>>>> 742fd16a
		})

		DescribeTable("Lyrics test",
			func(file string, langEncoded bool) {
				path := "tests/fixtures/" + file
				mds, err := metadata.Extract(path)
				Expect(err).ToNot(HaveOccurred())
				Expect(mds).To(HaveLen(1))

				m := mds[path]
				var lyrics string
				if langEncoded {
					lyrics = strings.Join([]string{"eng", englishLyric, "xxx", unspecifiedLyric}, consts.Zwsp)
				} else {
					lyrics = strings.Join([]string{"xxx", unspecifiedLyric, "xxx", englishLyric}, consts.Zwsp)
				}
				Expect(m.Lyrics()).To(Equal(lyrics))
			},

			Entry("Parses AIFF file", "test.aiff", true),
			Entry("Parses FLAC files", "test.flac", false),
			Entry("Parses M4A files", "01 Invisible (RED) Edit Version.m4a", false),
			Entry("Parses MP3 files", "test.mp3", true),
			Entry("Parses OGG Vorbis files", "test.ogg", false),
			Entry("Parses WAV files", "test.wav", true),
			Entry("Parses WMA files", "test.wma", false),
			Entry("Parses WV files", "test.wv", false),
		)
	})

	Context("Extract", func() {
		BeforeEach(func() {
			conf.Server.Scanner.Extractor = "ffmpeg"
		})

		DescribeTable("Lyrics test",
			func(file string) {
				path := "tests/fixtures/" + file
				mds, err := metadata.Extract(path)
				Expect(err).ToNot(HaveOccurred())
				Expect(mds).To(HaveLen(1))

				m := mds[path]
				lyrics := strings.Join([]string{"eng", englishLyric, "xxx", unspecifiedLyric}, consts.Zwsp)

				Expect(m.Lyrics()).To(Equal(lyrics))
			},

			Entry("Parses AIFF file", "test.aiff"),
			Entry("Parses MP3 files", "test.mp3"),
			// Disabled, because it fails in pipeline
			// Entry("Parses WAV files", "test.wav"),

			// FFMPEG behaves very weirdly for multivalued tags for non-ID3
			// Specifically, they are separated by ";, which is indistinguishable
			// from other fields
		)
	})
})<|MERGE_RESOLUTION|>--- conflicted
+++ resolved
@@ -70,10 +70,7 @@
 			Expect(m.Size()).To(Equal(int64(5534)))
 			// TabLib 1.12 returns 18, previous versions return 39.
 			// See https://github.com/taglib/taglib/commit/2f238921824741b2cfe6fbfbfc9701d9827ab06b
-<<<<<<< HEAD
 			Expect(m.BitRate()).To(BeElementOf(18, 39, 40, 43, 49))
-=======
-			Expect(m.BitRate()).To(BeElementOf(18, 39, 40, 49))
 
 			m = mds["tests/fixtures/test.wma"]
 			Expect(err).To(BeNil())
@@ -83,9 +80,8 @@
 			Expect(m.Duration()).To(BeNumerically("~", 1.02, 0.01))
 			Expect(m.Suffix()).To(Equal("wma"))
 			Expect(m.FilePath()).To(Equal("tests/fixtures/test.wma"))
-			Expect(m.Size()).To(Equal(int64(21431)))
+			Expect(m.Size()).To(Equal(int64(21581)))
 			Expect(m.BitRate()).To(BeElementOf(128))
->>>>>>> 742fd16a
 		})
 
 		DescribeTable("Lyrics test",
@@ -102,18 +98,30 @@
 				} else {
 					lyrics = strings.Join([]string{"xxx", unspecifiedLyric, "xxx", englishLyric}, consts.Zwsp)
 				}
+				println(m.Lyrics())
 				Expect(m.Lyrics()).To(Equal(lyrics))
 			},
 
 			Entry("Parses AIFF file", "test.aiff", true),
 			Entry("Parses FLAC files", "test.flac", false),
 			Entry("Parses M4A files", "01 Invisible (RED) Edit Version.m4a", false),
-			Entry("Parses MP3 files", "test.mp3", true),
 			Entry("Parses OGG Vorbis files", "test.ogg", false),
 			Entry("Parses WAV files", "test.wav", true),
 			Entry("Parses WMA files", "test.wma", false),
 			Entry("Parses WV files", "test.wv", false),
 		)
+
+		It("Should parse mp3 with USLT and SYLT", func() {
+			path := "tests/fixtures/test.mp3"
+			mds, err := metadata.Extract(path)
+			Expect(err).ToNot(HaveOccurred())
+			Expect(mds).To(HaveLen(1))
+
+			m := mds[path]
+			lyrics := strings.Join([]string{"eng", englishLyric, "xxx", unspecifiedLyric, "eng", englishLyric + "\n", "xxx", unspecifiedLyric + "\n"}, consts.Zwsp)
+			Expect(m.Lyrics()).To(Equal(lyrics))
+
+		})
 	})
 
 	Context("Extract", func() {
