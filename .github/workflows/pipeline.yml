--- conflicted
+++ resolved
@@ -10,56 +10,6 @@
       - master
 
 jobs:
-<<<<<<< HEAD
-#  go-lint:
-#    name: Lint Go code
-#    runs-on: ubuntu-latest
-#    container: deluan/ci-goreleaser:1.23.0-1
-#    steps:
-#      - uses: actions/checkout@v4
-#
-#      - name: Config workspace folder as trusted
-#        run: git config --global --add safe.directory $GITHUB_WORKSPACE;  git describe --dirty --always --tags
-#
-#      - name: golangci-lint
-#        uses: golangci/golangci-lint-action@v6
-#        with:
-#          version: latest
-#          problem-matchers: true
-#          args: --timeout 2m
-#
-#      - name: Install goimports
-#        run: go install golang.org/x/tools/cmd/goimports@latest
-#
-#      - run: goimports -w `find . -name '*.go' | grep -v '_gen.go$'`
-#      - run: go mod tidy
-#      - name: Verify no changes from goimports and go mod tidy
-#        run: |
-#          git status --porcelain
-#          if [ -n "$(git status --porcelain)" ]; then
-#            echo 'To fix this check, run "make format" and commit the changes'
-#            exit 1
-#          fi
-#  go:
-#    name: Test Go code
-#    runs-on: ubuntu-latest
-#    container: deluan/ci-goreleaser:1.23.0-1
-#    steps:
-#      - name: Check out code into the Go module directory
-#        uses: actions/checkout@v4
-#
-#      - name: Config workspace folder as trusted
-#        run: git config --global --add safe.directory $GITHUB_WORKSPACE;  git describe --dirty --always --tags
-#
-#      - name: Download dependencies
-#        if: steps.cache-go.outputs.cache-hit != 'true'
-#        continue-on-error: ${{contains(matrix.go_version, 'beta') || contains(matrix.go_version, 'rc')}}
-#        run: go mod download
-#
-#      - name: Test
-#        continue-on-error: ${{contains(matrix.go_version, 'beta') || contains(matrix.go_version, 'rc')}}
-#        run: go test -shuffle=on -race -cover ./... -v
-=======
   go-lint:
     name: Lint Go code
     runs-on: ubuntu-latest
@@ -108,7 +58,6 @@
       - name: Test
         continue-on-error: ${{contains(matrix.go_version, 'beta') || contains(matrix.go_version, 'rc')}}
         run: go test -shuffle=on -race -cover ./... -v
->>>>>>> d9fa19da
 
   js:
     name: Build JS bundle
@@ -168,8 +117,7 @@
 
   binaries:
     name: Build binaries
-    needs: [js, i18n-lint]
-#    needs: [js, go, go-lint, i18n-lint]
+    needs: [js, go, go-lint, i18n-lint]
     runs-on: ubuntu-latest
     container: deluan/ci-goreleaser:1.23.2-1
     steps:
@@ -208,12 +156,9 @@
           retention-days: 7
 
   msi:
-    name: MSI for ${{ matrix.arch }}
+    name: Build and publish MSI files
     needs: [binaries]
     runs-on: ubuntu-24.04
-    strategy:
-      matrix:
-        arch: [386,amd64]
     steps:
       - uses: actions/checkout@v4
 
@@ -222,81 +167,101 @@
           name: binaries
           path: dist
 
-      - name: Install Wix
-        run: sudo apt-get install -y wixl jq
-
       - name: Build MSI
         run: |
-          sudo wix/build_msi.sh ${GITHUB_WORKSPACE} ${{ matrix.arch }}
+          sudo apt-get install -y wixl jq
+          
+          NAVIDROME_BUILD_VERSION=$(jq -r '.version' < $GITHUB_WORKSPACE/dist/metadata.json | sed -e 's/^v//' -e 's/-SNAPSHOT/.1/' )
+
+          mkdir -p $GITHUB_WORKSPACE/wix/386
+          cp $GITHUB_WORKSPACE/LICENSE $GITHUB_WORKSPACE/wix/386
+          cp $GITHUB_WORKSPACE/README.md $GITHUB_WORKSPACE/wix/386
+
+          cp -r $GITHUB_WORKSPACE/wix/386 $GITHUB_WORKSPACE/wix/amd64
+
+          cp $GITHUB_WORKSPACE/dist/navidrome_windows_386_windows_386/navidrome.exe $GITHUB_WORKSPACE/wix/386
+          cp $GITHUB_WORKSPACE/dist/navidrome_windows_amd64_windows_amd64_v1/navidrome.exe $GITHUB_WORKSPACE/wix/amd64
+
+          # workaround for wixl WixVariable not working to override bmp locations
+          sudo cp $GITHUB_WORKSPACE/wix/bmp/banner.bmp /usr/share/wixl-*/ext/ui/bitmaps/bannrbmp.bmp
+          sudo cp $GITHUB_WORKSPACE/wix/bmp/dialogue.bmp /usr/share/wixl-*/ext/ui/bitmaps/dlgbmp.bmp
+
+          cd $GITHUB_WORKSPACE/wix/386
+          wixl ../navidrome.wxs -D Version=$NAVIDROME_BUILD_VERSION -D Platform=x86 --arch x86 --ext ui --output ../navidrome_386.msi
+
+          cd $GITHUB_WORKSPACE/wix/amd64
+          wixl ../navidrome.wxs -D Version=$NAVIDROME_BUILD_VERSION -D Platform=x64 --arch x64 --ext ui --output ../navidrome_amd64.msi
+          
+          ls -la $GITHUB_WORKSPACE/wix/*.msi
 
       - uses: actions/upload-artifact@v4
         with:
-          name: windows-${{ matrix.arch }}-msi
-          path: dist/msi/*.msi
+          name: installers
+          path: wix/*.msi
           retention-days: 7
 
-#  docker:
-#    name: Build and publish Docker images
-#    needs: [binaries]
-#    runs-on: ubuntu-latest
-#    env:
-#      DOCKER_IMAGE: ${{secrets.DOCKER_IMAGE}}
-#    steps:
-#      - name: Set up QEMU
-#        id: qemu
-#        uses: docker/setup-qemu-action@v3
-#        if: env.DOCKER_IMAGE != ''
-#
-#      - name: Set up Docker Buildx
-#        id: buildx
-#        uses: docker/setup-buildx-action@v3
-#        if: env.DOCKER_IMAGE != ''
-#
-#      - uses: actions/checkout@v4
-#        if: env.DOCKER_IMAGE != ''
-#
-#      - uses: actions/download-artifact@v4
-#        if: env.DOCKER_IMAGE != ''
-#        with:
-#          name: binaries
-#          path: dist
-#
-#      - name: Login to Docker Hub
-#        if: env.DOCKER_IMAGE != ''
-#        uses: docker/login-action@v3
-#        with:
-#          username: ${{ secrets.DOCKER_USERNAME }}
-#          password: ${{ secrets.DOCKER_PASSWORD }}
-#
-#      - name: Login to GitHub Container Registry
-#        if: env.DOCKER_IMAGE != ''
-#        uses: docker/login-action@v3
-#        with:
-#          registry: ghcr.io
-#          username: ${{ github.actor }}
-#          password: ${{ secrets.GITHUB_TOKEN }}
-#
-#      - name: Extract metadata for Docker
-#        if: env.DOCKER_IMAGE != ''
-#        id: meta
-#        uses: docker/metadata-action@v5
-#        with:
-#          labels: |
-#            maintainer=deluan
-#          images: |
-#            name=${{secrets.DOCKER_IMAGE}}
-#            name=ghcr.io/${{ github.repository }}
-#          tags: |
-#            type=ref,event=pr
-#            type=semver,pattern={{version}}
-#            type=raw,value=develop,enable={{is_default_branch}}
-#
-#      - name: Build and Push
-#        if: env.DOCKER_IMAGE != ''
-#        uses: docker/build-push-action@v5
-#        with:
-#          context: .
-#          file: .github/workflows/pipeline.dockerfile
-#          platforms: linux/amd64,linux/386,linux/arm/v6,linux/arm/v7,linux/arm64
-#          push: true
-#          tags: ${{ steps.meta.outputs.tags }}+  docker:
+    name: Build and publish Docker images
+    needs: [binaries]
+    runs-on: ubuntu-latest
+    env:
+      DOCKER_IMAGE: ${{secrets.DOCKER_IMAGE}}
+    steps:
+      - name: Set up QEMU
+        id: qemu
+        uses: docker/setup-qemu-action@v3
+        if: env.DOCKER_IMAGE != ''
+
+      - name: Set up Docker Buildx
+        id: buildx
+        uses: docker/setup-buildx-action@v3
+        if: env.DOCKER_IMAGE != ''
+
+      - uses: actions/checkout@v4
+        if: env.DOCKER_IMAGE != ''
+
+      - uses: actions/download-artifact@v4
+        if: env.DOCKER_IMAGE != ''
+        with:
+          name: binaries
+          path: dist
+
+      - name: Login to Docker Hub
+        if: env.DOCKER_IMAGE != ''
+        uses: docker/login-action@v3
+        with:
+          username: ${{ secrets.DOCKER_USERNAME }}
+          password: ${{ secrets.DOCKER_PASSWORD }}
+
+      - name: Login to GitHub Container Registry
+        if: env.DOCKER_IMAGE != ''
+        uses: docker/login-action@v3
+        with:
+          registry: ghcr.io
+          username: ${{ github.actor }}
+          password: ${{ secrets.GITHUB_TOKEN }}
+
+      - name: Extract metadata for Docker
+        if: env.DOCKER_IMAGE != ''
+        id: meta
+        uses: docker/metadata-action@v5
+        with:
+          labels: |
+            maintainer=deluan
+          images: |
+            name=${{secrets.DOCKER_IMAGE}}
+            name=ghcr.io/${{ github.repository }}
+          tags: |
+            type=ref,event=pr
+            type=semver,pattern={{version}}
+            type=raw,value=develop,enable={{is_default_branch}}
+
+      - name: Build and Push
+        if: env.DOCKER_IMAGE != ''
+        uses: docker/build-push-action@v5
+        with:
+          context: .
+          file: .github/workflows/pipeline.dockerfile
+          platforms: linux/amd64,linux/386,linux/arm/v6,linux/arm/v7,linux/arm64
+          push: true
+          tags: ${{ steps.meta.outputs.tags }}