import { baseUrl } from '../utils'
import { httpClient } from '../dataProvider'

const url = (command, id, options) => {
  const params = new URLSearchParams()
  params.append('u', localStorage.getItem('username'))
  params.append('t', localStorage.getItem('subsonic-token'))
  params.append('s', localStorage.getItem('subsonic-salt'))
  params.append('f', 'json')
  params.append('v', '1.8.0')
  params.append('c', 'NavidromeUI')
  id && params.append('id', id)
  if (options) {
    if (options.ts) {
      options['_'] = new Date().getTime()
      delete options.ts
    }
    Object.keys(options).forEach((k) => {
      params.append(k, options[k])
    })
  }
  return `/rest/${command}?${params.toString()}`
}

const scrobble = (id, time, submission = true) =>
  httpClient(
    url('scrobble', id, {
      ...(submission && time && { time }),
      submission,
    })
  )

const nowPlaying = (id) => scrobble(id, null, false)

const star = (id) => httpClient(url('star', id))

const unstar = (id) => httpClient(url('unstar', id))

const setRating = (id, rating) => httpClient(url('setRating', id, { rating }))

const download = (id) => (window.location.href = baseUrl(url('download', id)))

const startScan = (options) => httpClient(url('startScan', null, options))

const getScanStatus = () => httpClient(url('getScanStatus'))

const getCoverArtUrl = (record, size) => {
  const options = {
    ...(record.updatedAt && { _: record.updatedAt }),
    ...(size && { size }),
  }
<<<<<<< HEAD
  return baseUrl(
    url(
      'getCoverArt',
      record.coverArtId || record.coverArt || 'not_found',
      options
    )
  )
}

const getArtistInfo = (id) => {
  return httpClient(url('getArtistInfo', id))
}

const getArtist = (id) => {
  return httpClient(url('getArtist', id))
=======
  if (record.coverArtId) {
    return baseUrl(url('getCoverArt', record.coverArtId, options))
  } else {
    return baseUrl(url('getCoverArt', 'not_found', size && { size }))
  }
>>>>>>> c2251e6d
}

const streamUrl = (id) => {
  return baseUrl(url('stream', id, { ts: true }))
}

export default {
  url,
  scrobble,
  nowPlaying,
  download,
  star,
  unstar,
  setRating,
  startScan,
  getScanStatus,
  getCoverArtUrl,
  streamUrl,
  getArtistInfo,
  getArtist,
}<|MERGE_RESOLUTION|>--- conflicted
+++ resolved
@@ -49,29 +49,16 @@
     ...(record.updatedAt && { _: record.updatedAt }),
     ...(size && { size }),
   }
-<<<<<<< HEAD
-  return baseUrl(
-    url(
-      'getCoverArt',
-      record.coverArtId || record.coverArt || 'not_found',
-      options
-    )
-  )
-}
 
-const getArtistInfo = (id) => {
-  return httpClient(url('getArtistInfo', id))
-}
-
-const getArtist = (id) => {
-  return httpClient(url('getArtist', id))
-=======
   if (record.coverArtId) {
     return baseUrl(url('getCoverArt', record.coverArtId, options))
   } else {
     return baseUrl(url('getCoverArt', 'not_found', size && { size }))
   }
->>>>>>> c2251e6d
+}
+
+const getArtistInfo = (id) => {
+  return httpClient(url('getArtistInfo', id))
 }
 
 const streamUrl = (id) => {
@@ -91,5 +78,4 @@
   getCoverArtUrl,
   streamUrl,
   getArtistInfo,
-  getArtist,
 }