{
<<<<<<< HEAD
  "languageName": "English",
  "resources": {
    "song": {
      "name": "Song |||| Songs",
      "fields": {
        "albumArtist": "Album Artist",
        "duration": "Time",
        "trackNumber": "#",
        "playCount": "Plays",
        "playDate": "Last Played",
        "title": "Title",
        "artist": "Artist",
        "album": "Album",
        "path": "File path",
        "genre": "Genre",
        "compilation": "Compilation",
        "year": "Year",
        "size": "File size",
        "updatedAt": "Updated at",
        "bitRate": "Bit rate",
        "discSubtitle": "Disc Subtitle",
        "starred": "Favourite",
        "rating": "Rating",
        "comment": "Comment",
        "quality": "Quality",
        "bpm": "BPM"
      },
      "actions": {
        "addToQueue": "Play Later",
        "playNow": "Play Now",
        "addToPlaylist": "Add to Playlist",
        "shuffleAll": "Shuffle All",
        "download": "Download",
        "playNext": "Play Next",
        "info": "Info"
      }
    },
    "album": {
      "name": "Album |||| Albums",
      "fields": {
        "albumArtist": "Album Artist",
        "artist": "Artist",
        "duration": "Time",
        "songCount": "Songs",
        "playCount": "Plays",
        "name": "Name",
        "genre": "Genre",
        "compilation": "Compilation",
        "year": "Year",
        "updatedAt": "Updated at",
        "comment": "Comment",
        "rating": "Rating"
      },
      "actions": {
        "playAll": "Play",
        "playNext": "Play Next",
        "addToQueue": "Play Later",
        "shuffle": "Shuffle",
        "addToPlaylist": "Add to Playlist",
        "download": "Download",
        "info": "Info"
      },
      "lists": {
        "all": "All",
        "random": "Random",
        "recentlyAdded": "Recently Added",
        "recentlyPlayed": "Recently Played",
        "mostPlayed": "Most Played",
        "starred": "Favourites",
        "topRated": "Top Rated"
      }
=======
    "languageName": "English",
    "resources": {
        "song": {
            "name": "Song |||| Songs",
            "fields": {
                "albumArtist": "Album Artist",
                "duration": "Time",
                "trackNumber": "#",
                "playCount": "Plays",
                "title": "Title",
                "artist": "Artist",
                "album": "Album",
                "path": "File path",
                "genre": "Genre",
                "compilation": "Compilation",
                "year": "Year",
                "size": "File size",
                "updatedAt": "Updated at",
                "bitRate": "Bit rate",
                "channels": "Channels",
                "discSubtitle": "Disc Subtitle",
                "starred": "Favourite",
                "comment": "Comment",
                "rating": "Rating",
                "quality": "Quality",
                "bpm": "BPM",
                "playDate": "Last Played"
            },
            "actions": {
                "addToQueue": "Play Later",
                "playNow": "Play Now",
                "addToPlaylist": "Add to Playlist",
                "shuffleAll": "Shuffle All",
                "download": "Download",
                "playNext": "Play Next"
            }
        },
        "album": {
            "name": "Album |||| Albums",
            "fields": {
                "albumArtist": "Album Artist",
                "artist": "Artist",
                "duration": "Time",
                "songCount": "Songs",
                "playCount": "Plays",
                "name": "Name",
                "genre": "Genre",
                "compilation": "Compilation",
                "year": "Year",
                "updatedAt": "Updated at",
                "comment": "Comment",
                "rating": "Rating"
            },
            "actions": {
                "playAll": "Play",
                "playNext": "Play Next",
                "addToQueue": "Play Later",
                "shuffle": "Shuffle",
                "addToPlaylist": "Add to Playlist",
                "download": "Download"
            },
            "lists": {
                "all": "All",
                "random": "Random",
                "recentlyAdded": "Recently Added",
                "recentlyPlayed": "Recently Played",
                "mostPlayed": "Most Played",
                "starred": "Favourites",
                "topRated": "Top Rated"
            }
        },
        "artist": {
            "name": "Artist |||| Artists",
            "fields": {
                "name": "Name",
                "albumCount": "Album Count",
                "songCount": "Song Count",
                "playCount": "Plays",
                "rating": "Rating",
                "genre": "Genre"
            }
        },
        "user": {
            "name": "User |||| Users",
            "fields": {
                "userName": "Username",
                "isAdmin": "Is Admin",
                "lastLoginAt": "Last Login At",
                "updatedAt": "Updated at",
                "name": "Name",
                "password": "Password",
                "createdAt": "Created at",
                "changePassword": "Change Password?",
                "currentPassword": "Current Password",
                "newPassword": "New Password"
            },
            "helperTexts": {
                "name": "Changes to your name will only be reflected on next login"
            },
            "notifications": {
                "created": "User created",
                "updated": "User updated",
                "deleted": "User deleted"
            }
        },
        "player": {
            "name": "Player |||| Players",
            "fields": {
                "name": "Name",
                "transcodingId": "Transcoding",
                "maxBitRate": "Max. Bit Rate",
                "client": "Client",
                "userName": "Username",
                "lastSeen": "Last Seen At",
                "reportRealPath": "Report Real Path",
                "scrobbleEnabled": "Send Scrobbles to Last.fm"
            }
        },
        "transcoding": {
            "name": "Transcoding |||| Transcodings",
            "fields": {
                "name": "Name",
                "targetFormat": "Target Format",
                "defaultBitRate": "Default Bit Rate",
                "command": "Command"
            }
        },
        "playlist": {
            "name": "Playlist |||| Playlists",
            "fields": {
                "name": "Name",
                "duration": "Duration",
                "owner": "Owner",
                "public": "Public",
                "updatedAt": "Updated at",
                "createdAt": "Created at",
                "songCount": "Songs",
                "comment": "Comment",
                "sync": "Auto-import",
                "path": "Import from"
            },
            "actions": {
                "selectPlaylist": "Select a playlist:",
                "addNewPlaylist": "Create \"%{name}\"",
                "export": "Export"
            },
            "message": {
                "duplicate_song": "Add duplicated songs",
                "song_exist": "There are duplicates being added to the playlist. Would you like to add the duplicates or skip them?"
            }
        }
    },
    "ra": {
        "auth": {
            "welcome1": "Thanks for installing Navidrome!",
            "welcome2": "To start, create an admin user",
            "confirmPassword": "Confirm Password",
            "buttonCreateAdmin": "Create Admin",
            "auth_check_error": "Please login to continue",
            "user_menu": "Profile",
            "username": "Username",
            "password": "Password",
            "sign_in": "Sign in",
            "sign_in_error": "Authentication failed, please retry",
            "logout": "Logout"
        },
        "validation": {
            "invalidChars": "Please only use letter and numbers",
            "passwordDoesNotMatch": "Password does not match",
            "required": "Required",
            "minLength": "Must be %{min} characters at least",
            "maxLength": "Must be %{max} characters or less",
            "minValue": "Must be at least %{min}",
            "maxValue": "Must be %{max} or less",
            "number": "Must be a number",
            "email": "Must be a valid email",
            "oneOf": "Must be one of: %{options}",
            "regex": "Must match a specific format (regexp): %{pattern}",
            "unique": "Must be unique"
        },
        "action": {
            "add_filter": "Add filter",
            "add": "Add",
            "back": "Go Back",
            "bulk_actions": "1 item selected |||| %{smart_count} items selected",
            "cancel": "Cancel",
            "clear_input_value": "Clear value",
            "clone": "Clone",
            "confirm": "Confirm",
            "create": "Create",
            "delete": "Delete",
            "edit": "Edit",
            "export": "Export",
            "list": "List",
            "refresh": "Refresh",
            "remove_filter": "Remove this filter",
            "remove": "Remove",
            "save": "Save",
            "search": "Search",
            "show": "Show",
            "sort": "Sort",
            "undo": "Undo",
            "expand": "Expand",
            "close": "Close",
            "open_menu": "Open menu",
            "close_menu": "Close menu",
            "unselect": "Unselect",
            "skip": "Skip"
        },
        "boolean": {
            "true": "Yes",
            "false": "No"
        },
        "page": {
            "create": "Create %{name}",
            "dashboard": "Dashboard",
            "edit": "%{name} #%{id}",
            "error": "Something went wrong",
            "list": "%{name}",
            "loading": "Loading",
            "not_found": "Not Found",
            "show": "%{name} #%{id}",
            "empty": "No %{name} yet.",
            "invite": "Do you want to add one?"
        },
        "input": {
            "file": {
                "upload_several": "Drop some files to upload, or click to select one.",
                "upload_single": "Drop a file to upload, or click to select it."
            },
            "image": {
                "upload_several": "Drop some pictures to upload, or click to select one.",
                "upload_single": "Drop a picture to upload, or click to select it."
            },
            "references": {
                "all_missing": "Unable to find references data.",
                "many_missing": "At least one of the associated references no longer appears to be available.",
                "single_missing": "Associated reference no longer appears to be available."
            },
            "password": {
                "toggle_visible": "Hide password",
                "toggle_hidden": "Show password"
            }
        },
        "message": {
            "about": "About",
            "are_you_sure": "Are you sure?",
            "bulk_delete_content": "Are you sure you want to delete this %{name}? |||| Are you sure you want to delete these %{smart_count} items?",
            "bulk_delete_title": "Delete %{name} |||| Delete %{smart_count} %{name}",
            "delete_content": "Are you sure you want to delete this item?",
            "delete_title": "Delete %{name} #%{id}",
            "details": "Details",
            "error": "A client error occurred and your request couldn't be completed.",
            "invalid_form": "The form is not valid. Please check for errors",
            "loading": "The page is loading, just a moment please",
            "no": "No",
            "not_found": "Either you typed a wrong URL, or you followed a bad link.",
            "yes": "Yes",
            "unsaved_changes": "Some of your changes weren't saved. Are you sure you want to ignore them?"
        },
        "navigation": {
            "no_results": "No results found",
            "no_more_results": "The page number %{page} is out of boundaries. Try the previous page.",
            "page_out_of_boundaries": "Page number %{page} out of boundaries",
            "page_out_from_end": "Cannot go after last page",
            "page_out_from_begin": "Cannot go before page 1",
            "page_range_info": "%{offsetBegin}-%{offsetEnd} of %{total}",
            "page_rows_per_page": "Items per page:",
            "next": "Next",
            "prev": "Prev",
            "skip_nav": "Skip to content"
        },
        "notification": {
            "updated": "Element updated |||| %{smart_count} elements updated",
            "created": "Element created",
            "deleted": "Element deleted |||| %{smart_count} elements deleted",
            "bad_item": "Incorrect element",
            "item_doesnt_exist": "Element does not exist",
            "http_error": "Server communication error",
            "data_provider_error": "dataProvider error. Check the console for details.",
            "i18n_error": "Cannot load the translations for the specified language",
            "canceled": "Action cancelled",
            "logged_out": "Your session has ended, please reconnect.",
            "new_version": "New version available! Please refresh this window."
        },
        "toggleFieldsMenu": {
            "columnsToDisplay": "Columns To Display",
            "layout": "Layout",
            "grid": "Grid",
            "table": "Table"
        }
>>>>>>> 15ae3d47
    },
    "message": {
        "note": "NOTE",
        "transcodingDisabled": "Changing the transcoding configuration through the web interface is disabled for security reasons. If you would like to change (edit or add) transcoding options, restart the server with the %{config} configuration option.",
        "transcodingEnabled": "Navidrome is currently running with %{config}, making it possible to run system commands from the transcoding settings using the web interface. We recommend to disable it for security reasons and only enable it when configuring Transcoding options.",
        "songsAddedToPlaylist": "Added 1 song to playlist |||| Added %{smart_count} songs to playlist",
        "noPlaylistsAvailable": "None available",
        "delete_user_title": "Delete user '%{name}'",
        "delete_user_content": "Are you sure you want to delete this user and all their data (including playlists and preferences)?",
        "notifications_blocked": "You have blocked Notifications for this site in your browser's settings",
        "notifications_not_available": "This browser does not support desktop notifications or you are not accessing Navidrome over https",
        "lastfmLinkSuccess": "Last.fm successfully linked and scrobbling enabled",
        "lastfmLinkFailure": "Last.fm could not be linked",
        "lastfmUnlinkSuccess": "Last.fm unlinked and scrobbling disabled",
        "lastfmUnlinkFailure": "Last.fm could not unlinked",
        "openIn": {
            "lastfm": "Open in Last.fm",
            "musicbrainz": "Open in MusicBrainz"
        }
    },
    "menu": {
        "library": "Library",
        "settings": "Settings",
        "version": "Version",
        "theme": "Theme",
        "personal": {
            "name": "Personal",
            "options": {
                "theme": "Theme",
                "language": "Language",
                "defaultView": "Default View",
                "desktop_notifications": "Desktop Notifications",
                "lastfmScrobbling": "Scrobble to Last.fm"
            }
        },
        "albumList": "Albums",
        "playlists": "Playlists",
        "sharedPlaylists": "Shared Playlists",
        "about": "About"
    },
    "player": {
        "playListsText": "Play Queue",
        "openText": "Open",
        "closeText": "Close",
        "notContentText": "No music",
        "clickToPlayText": "Click to play",
        "clickToPauseText": "Click to pause",
        "nextTrackText": "Next track",
        "previousTrackText": "Previous track",
        "reloadText": "Reload",
        "volumeText": "Volume",
        "toggleLyricText": "Toggle lyric",
        "toggleMiniModeText": "Minimize",
        "destroyText": "Destroy",
        "downloadText": "Download",
        "removeAudioListsText": "Delete audio lists",
        "clickToDeleteText": "Click to delete %{name}",
        "emptyLyricText": "No lyric",
        "playModeText": {
            "order": "In order",
            "orderLoop": "Repeat",
            "singleLoop": "Repeat One",
            "shufflePlay": "Shuffle"
        }
    },
    "about": {
        "links": {
            "homepage": "Home page",
            "source": "Source code",
            "featureRequests": "Feature requests"
        }
    },
    "activity": {
        "title": "Activity",
        "totalScanned": "Total Folders Scanned",
        "quickScan": "Quick Scan",
        "fullScan": "Full Scan",
        "serverUptime": "Server Uptime",
        "serverDown": "OFFLINE"
    },
    "help": {
        "title": "Navidrome Hotkeys",
        "hotkeys": {
            "show_help": "Show This Help",
            "toggle_menu": "Toggle Menu Side Bar",
            "toggle_play": "Play / Pause",
            "prev_song": "Previous Song",
            "next_song": "Next Song",
            "vol_up": "Volume Up",
            "vol_down": "Volume Down",
            "toggle_love": "Add this track to favourites"
        }
    }
}<|MERGE_RESOLUTION|>--- conflicted
+++ resolved
@@ -1,77 +1,4 @@
 {
-<<<<<<< HEAD
-  "languageName": "English",
-  "resources": {
-    "song": {
-      "name": "Song |||| Songs",
-      "fields": {
-        "albumArtist": "Album Artist",
-        "duration": "Time",
-        "trackNumber": "#",
-        "playCount": "Plays",
-        "playDate": "Last Played",
-        "title": "Title",
-        "artist": "Artist",
-        "album": "Album",
-        "path": "File path",
-        "genre": "Genre",
-        "compilation": "Compilation",
-        "year": "Year",
-        "size": "File size",
-        "updatedAt": "Updated at",
-        "bitRate": "Bit rate",
-        "discSubtitle": "Disc Subtitle",
-        "starred": "Favourite",
-        "rating": "Rating",
-        "comment": "Comment",
-        "quality": "Quality",
-        "bpm": "BPM"
-      },
-      "actions": {
-        "addToQueue": "Play Later",
-        "playNow": "Play Now",
-        "addToPlaylist": "Add to Playlist",
-        "shuffleAll": "Shuffle All",
-        "download": "Download",
-        "playNext": "Play Next",
-        "info": "Info"
-      }
-    },
-    "album": {
-      "name": "Album |||| Albums",
-      "fields": {
-        "albumArtist": "Album Artist",
-        "artist": "Artist",
-        "duration": "Time",
-        "songCount": "Songs",
-        "playCount": "Plays",
-        "name": "Name",
-        "genre": "Genre",
-        "compilation": "Compilation",
-        "year": "Year",
-        "updatedAt": "Updated at",
-        "comment": "Comment",
-        "rating": "Rating"
-      },
-      "actions": {
-        "playAll": "Play",
-        "playNext": "Play Next",
-        "addToQueue": "Play Later",
-        "shuffle": "Shuffle",
-        "addToPlaylist": "Add to Playlist",
-        "download": "Download",
-        "info": "Info"
-      },
-      "lists": {
-        "all": "All",
-        "random": "Random",
-        "recentlyAdded": "Recently Added",
-        "recentlyPlayed": "Recently Played",
-        "mostPlayed": "Most Played",
-        "starred": "Favourites",
-        "topRated": "Top Rated"
-      }
-=======
     "languageName": "English",
     "resources": {
         "song": {
@@ -106,7 +33,8 @@
                 "addToPlaylist": "Add to Playlist",
                 "shuffleAll": "Shuffle All",
                 "download": "Download",
-                "playNext": "Play Next"
+                "playNext": "Play Next",
+              "info": "Info"
             }
         },
         "album": {
@@ -131,7 +59,8 @@
                 "addToQueue": "Play Later",
                 "shuffle": "Shuffle",
                 "addToPlaylist": "Add to Playlist",
-                "download": "Download"
+                "download": "Download",
+              "info": "Info"
             },
             "lists": {
                 "all": "All",
@@ -363,7 +292,6 @@
             "grid": "Grid",
             "table": "Table"
         }
->>>>>>> 15ae3d47
     },
     "message": {
         "note": "NOTE",
