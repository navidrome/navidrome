--- conflicted
+++ resolved
@@ -24,12 +24,9 @@
   lastFMEnabled: true,
   lastFMApiKey: '9b94a5515ea66b2da3ec03c12300327e',
   enableCoverAnimation: true,
-<<<<<<< HEAD
   devEnableInfiniteScroll: true,
-=======
   devShowArtistPage: true,
   devListenBrainzEnabled: true,
->>>>>>> b2acec0a
 }
 
 let config
