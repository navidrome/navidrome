import React from 'react'
import {
  Filter,
  FunctionField,
  NumberField,
  SearchInput,
  TextField,
} from 'react-admin'
import { useMediaQuery } from '@material-ui/core'
import FavoriteIcon from '@material-ui/icons/Favorite'
import {
  DurationField,
  List,
  SongContextMenu,
  SongDatagrid,
  SongDetails,
  QuickFilter,
  SongTitleField,
  SongSimpleList,
  RatingField,
} from '../common'
import { useDispatch } from 'react-redux'
import { setTrack } from '../actions'
import { SongBulkActions } from '../common'
import { SongListActions } from './SongListActions'
import { AlbumLinkField } from './AlbumLinkField'
import { AddToPlaylistDialog } from '../dialogs'
import { makeStyles } from '@material-ui/core/styles'
import FavoriteBorderIcon from '@material-ui/icons/FavoriteBorder'
import config from '../config'
<<<<<<< HEAD
import useSelectedFields from '../common/useSelectedFields'
=======
import { QualityInfo } from '../common/QualityInfo'
>>>>>>> 96a14ec4

const useStyles = makeStyles({
  contextHeader: {
    marginLeft: '3px',
    marginTop: '-2px',
    verticalAlign: 'text-top',
  },
  row: {
    '&:hover': {
      '& $contextMenu': {
        visibility: 'visible',
      },
      '& $ratingField': {
        visibility: 'visible',
      },
    },
  },
  contextMenu: {
    visibility: 'hidden',
  },
  ratingField: {
    visibility: 'hidden',
  },
})

const SongFilter = (props) => (
  <Filter {...props} variant={'outlined'}>
    <SearchInput source="title" alwaysOn />
    {config.enableFavourites && (
      <QuickFilter
        source="starred"
        label={<FavoriteIcon fontSize={'small'} />}
        defaultValue={true}
      />
    )}
  </Filter>
)

const SongList = (props) => {
  const classes = useStyles()
  const dispatch = useDispatch()
  const isXsmall = useMediaQuery((theme) => theme.breakpoints.down('xs'))
  const isDesktop = useMediaQuery((theme) => theme.breakpoints.up('md'))

  const handleRowClick = (id, basePath, record) => {
    dispatch(setTrack(record))
  }

  const toggleableFields = {
    album: isDesktop && (
      <AlbumLinkField
        source="album"
        sortBy={
          'album, order_album_artist_name, disc_number, track_number, title'
        }
        sortByOrder={'ASC'}
      />
    ),
    artist: <TextField source="artist" />,
    trackNumber: isDesktop && <NumberField source="trackNumber" />,
    playCount: isDesktop && (
      <NumberField source="playCount" sortByOrder={'DESC'} />
    ),
    year: isDesktop && (
      <FunctionField
        source="year"
        render={(r) => r.year || ''}
        sortByOrder={'DESC'}
      />
    ),
    duration: <DurationField source="duration" />,
  }
  const columns = useSelectedFields({
    resource: 'song',
    columns: toggleableFields,
  })

  return (
    <>
      <List
        {...props}
        sort={{ field: 'title', order: 'ASC' }}
        exporter={false}
        bulkActionButtons={<SongBulkActions />}
        actions={<SongListActions />}
        filters={<SongFilter />}
        perPage={isXsmall ? 50 : 15}
      >
        {isXsmall ? (
          <SongSimpleList />
        ) : (
          <SongDatagrid
            expand={<SongDetails />}
            rowClick={handleRowClick}
            contextAlwaysVisible={!isDesktop}
            classes={{ row: classes.row }}
          >
            <SongTitleField source="title" showTrackNumbers={false} />
<<<<<<< HEAD
            {columns}
=======
            {isDesktop && (
              <AlbumLinkField
                source="album"
                sortBy={
                  'album, order_album_artist_name, disc_number, track_number, title'
                }
                sortByOrder={'ASC'}
              />
            )}
            <TextField source="artist" />
            {isDesktop && <NumberField source="trackNumber" />}
            {isDesktop && (
              <NumberField source="playCount" sortByOrder={'DESC'} />
            )}
            {isDesktop && (
              <FunctionField
                source="year"
                render={(r) => r.year || ''}
                sortByOrder={'DESC'}
              />
            )}
            {isDesktop && <QualityInfo source="quality" sortable={false} />}
            <DurationField source="duration" />
            {config.enableStarRating && (
              <RatingField
                source="rating"
                sortByOrder={'DESC'}
                resource={'song'}
                className={classes.ratingField}
              />
            )}
>>>>>>> 96a14ec4
            <SongContextMenu
              source={'starred'}
              sortBy={'starred ASC, starredAt ASC'}
              sortByOrder={'DESC'}
              sortable={config.enableFavourites}
              className={classes.contextMenu}
              label={
                config.enableFavourites && (
                  <FavoriteBorderIcon
                    fontSize={'small'}
                    className={classes.contextHeader}
                  />
                )
              }
            />
          </SongDatagrid>
        )}
      </List>
      <AddToPlaylistDialog />
    </>
  )
}

export default SongList<|MERGE_RESOLUTION|>--- conflicted
+++ resolved
@@ -28,11 +28,8 @@
 import { makeStyles } from '@material-ui/core/styles'
 import FavoriteBorderIcon from '@material-ui/icons/FavoriteBorder'
 import config from '../config'
-<<<<<<< HEAD
 import useSelectedFields from '../common/useSelectedFields'
-=======
 import { QualityInfo } from '../common/QualityInfo'
->>>>>>> 96a14ec4
 
 const useStyles = makeStyles({
   contextHeader: {
@@ -104,6 +101,14 @@
       />
     ),
     duration: <DurationField source="duration" />,
+    rating: config.enableStarRating && (
+      <RatingField
+        source="rating"
+        sortByOrder={'DESC'}
+        resource={'song'}
+        className={classes.ratingField}
+      />
+    ),
   }
   const columns = useSelectedFields({
     resource: 'song',
@@ -131,41 +136,7 @@
             classes={{ row: classes.row }}
           >
             <SongTitleField source="title" showTrackNumbers={false} />
-<<<<<<< HEAD
             {columns}
-=======
-            {isDesktop && (
-              <AlbumLinkField
-                source="album"
-                sortBy={
-                  'album, order_album_artist_name, disc_number, track_number, title'
-                }
-                sortByOrder={'ASC'}
-              />
-            )}
-            <TextField source="artist" />
-            {isDesktop && <NumberField source="trackNumber" />}
-            {isDesktop && (
-              <NumberField source="playCount" sortByOrder={'DESC'} />
-            )}
-            {isDesktop && (
-              <FunctionField
-                source="year"
-                render={(r) => r.year || ''}
-                sortByOrder={'DESC'}
-              />
-            )}
-            {isDesktop && <QualityInfo source="quality" sortable={false} />}
-            <DurationField source="duration" />
-            {config.enableStarRating && (
-              <RatingField
-                source="rating"
-                sortByOrder={'DESC'}
-                resource={'song'}
-                className={classes.ratingField}
-              />
-            )}
->>>>>>> 96a14ec4
             <SongContextMenu
               source={'starred'}
               sortBy={'starred ASC, starredAt ASC'}
