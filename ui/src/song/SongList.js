import React from 'react'
import {
  AutocompleteInput,
  Filter,
  FunctionField,
  NumberField,
  ReferenceInput,
  SearchInput,
  TextField,
  useTranslate,
} from 'react-admin'
import { useMediaQuery } from '@material-ui/core'
import FavoriteIcon from '@material-ui/icons/Favorite'
import {
  DateField,
  DurationField,
  // List,
  SongContextMenu,
<<<<<<< HEAD
  // SongDatagrid,
  SongDetails,
=======
  SongDatagrid,
  SongInfo,
>>>>>>> 0c0bd296
  QuickFilter,
  SongTitleField,
  SongSimpleList,
  RatingField,
  useResourceRefresh,
} from '../common'
import { useDispatch } from 'react-redux'
import { makeStyles } from '@material-ui/core/styles'
import FavoriteBorderIcon from '@material-ui/icons/FavoriteBorder'
import { setTrack } from '../actions'
import { SongListActions } from './SongListActions'
import { AlbumLinkField } from './AlbumLinkField'
import { AddToPlaylistDialog } from '../dialogs'
import { SongBulkActions, QualityInfo, useSelectedFields } from '../common'
import config from '../config'
<<<<<<< HEAD
import { Datagrid, List } from '../infiniteScroll'
=======
import ExpandInfoDialog from '../dialogs/ExpandInfoDialog'
>>>>>>> 0c0bd296

const useStyles = makeStyles({
  contextHeader: {
    marginLeft: '3px',
    marginTop: '-2px',
    verticalAlign: 'text-top',
  },
  row: {
    '&:hover': {
      '& $contextMenu': {
        visibility: 'visible',
      },
      '& $ratingField': {
        visibility: 'visible',
      },
    },
  },
  contextMenu: {
    visibility: 'hidden',
  },
  ratingField: {
    visibility: 'hidden',
  },
})

const SongFilter = (props) => {
  const translate = useTranslate()
  return (
    <Filter {...props} variant={'outlined'}>
      <SearchInput source="title" alwaysOn />
      <ReferenceInput
        label={translate('resources.song.fields.genre')}
        source="genre_id"
        reference="genre"
        perPage={0}
        sort={{ field: 'name', order: 'ASC' }}
        filterToQuery={(searchText) => ({ name: [searchText] })}
      >
        <AutocompleteInput emptyText="-- None --" />
      </ReferenceInput>
      {config.enableFavourites && (
        <QuickFilter
          source="starred"
          label={<FavoriteIcon fontSize={'small'} />}
          defaultValue={true}
        />
      )}
    </Filter>
  )
}

const SongList = (props) => {
  const classes = useStyles()
  const dispatch = useDispatch()
  const isXsmall = useMediaQuery((theme) => theme.breakpoints.down('xs'))
  const isDesktop = useMediaQuery((theme) => theme.breakpoints.up('md'))
  useResourceRefresh('song')

  const handleRowClick = (id, basePath, record) => {
    dispatch(setTrack(record))
  }

  const toggleableFields = React.useMemo(() => {
    return {
      album: isDesktop && (
        <AlbumLinkField
          source="album"
          width={200}
          sortBy={
            'album, order_album_artist_name, disc_number, track_number, title'
          }
          sortByOrder={'ASC'}
        />
      ),
      artist: <TextField source="artist" width={200} />,
      albumArtist: <TextField source="albumArtist" width={200} />,
      trackNumber: isDesktop && <NumberField source="trackNumber" width={70} />,
      playCount: isDesktop && (
        <NumberField source="playCount" sortByOrder={'DESC'} />
      ),
      playDate: <DateField source="playDate" sortByOrder={'DESC'} showTime />,
      year: isDesktop && (
        <FunctionField
          source="year"
          render={(r) => r.year || ''}
          sortByOrder={'DESC'}
        />
      ),
<<<<<<< HEAD
      quality: isDesktop && (
        <QualityInfo source="quality" dataKey="bitRate" sortable={false} />
=======
      quality: isDesktop && <QualityInfo source="quality" sortable={false} />,
      channels: isDesktop && (
        <NumberField source="channels" sortByOrder={'ASC'} />
>>>>>>> 0c0bd296
      ),
      duration: <DurationField source="duration" />,
      rating: config.enableStarRating && (
        <RatingField
          source="rating"
          sortByOrder={'DESC'}
          resource={'song'}
          className={classes.ratingField}
        />
      ),
      bpm: isDesktop && <NumberField source="bpm" />,
      genre: <TextField source="genre" />,
      comment: <TextField source="comment" />,
    }
  }, [isDesktop, classes.ratingField])

  const columns = useSelectedFields({
    resource: 'song',
    columns: toggleableFields,
    defaultOff: [
      'channels',
      'bpm',
      'playDate',
      'albumArtist',
      'genre',
      'comment',
    ],
  })

  return (
    <>
      <List
        {...props}
        sort={{ field: 'title', order: 'ASC' }}
        exporter={false}
        bulkActionButtons={<SongBulkActions />}
        actions={<SongListActions />}
        filters={<SongFilter />}
        perPage={isXsmall ? 50 : 15}
      >
        {isXsmall ? (
          <SongSimpleList />
        ) : (
<<<<<<< HEAD
          <Datagrid
            expand={<SongDetails />}
=======
          <SongDatagrid
>>>>>>> 0c0bd296
            rowClick={handleRowClick}
            contextAlwaysVisible={!isDesktop}
            classes={{ row: classes.row }}
            rowHeight={60}
          >
            <SongTitleField
              source="title"
              showTrackNumbers={false}
              width={250}
            />
            {columns}
            <SongContextMenu
              source={'starred'}
              sortBy={'starred ASC, starredAt ASC'}
              sortByOrder={'DESC'}
              sortable={config.enableFavourites}
              className={classes.contextMenu}
              label={
                config.enableFavourites && (
                  <FavoriteBorderIcon
                    fontSize={'small'}
                    className={classes.contextHeader}
                  />
                )
              }
            />
          </Datagrid>
        )}
      </List>
      <AddToPlaylistDialog />
      <ExpandInfoDialog content={<SongInfo />} />
    </>
  )
}

export default SongList<|MERGE_RESOLUTION|>--- conflicted
+++ resolved
@@ -14,16 +14,9 @@
 import {
   DateField,
   DurationField,
-  // List,
   SongContextMenu,
-<<<<<<< HEAD
-  // SongDatagrid,
-  SongDetails,
-=======
-  SongDatagrid,
+  QuickFilter,
   SongInfo,
->>>>>>> 0c0bd296
-  QuickFilter,
   SongTitleField,
   SongSimpleList,
   RatingField,
@@ -38,11 +31,8 @@
 import { AddToPlaylistDialog } from '../dialogs'
 import { SongBulkActions, QualityInfo, useSelectedFields } from '../common'
 import config from '../config'
-<<<<<<< HEAD
+import ExpandInfoDialog from '../dialogs/ExpandInfoDialog'
 import { Datagrid, List } from '../infiniteScroll'
-=======
-import ExpandInfoDialog from '../dialogs/ExpandInfoDialog'
->>>>>>> 0c0bd296
 
 const useStyles = makeStyles({
   contextHeader: {
@@ -131,14 +121,11 @@
           sortByOrder={'DESC'}
         />
       ),
-<<<<<<< HEAD
       quality: isDesktop && (
         <QualityInfo source="quality" dataKey="bitRate" sortable={false} />
-=======
-      quality: isDesktop && <QualityInfo source="quality" sortable={false} />,
+      ),
       channels: isDesktop && (
         <NumberField source="channels" sortByOrder={'ASC'} />
->>>>>>> 0c0bd296
       ),
       duration: <DurationField source="duration" />,
       rating: config.enableStarRating && (
@@ -182,12 +169,7 @@
         {isXsmall ? (
           <SongSimpleList />
         ) : (
-<<<<<<< HEAD
           <Datagrid
-            expand={<SongDetails />}
-=======
-          <SongDatagrid
->>>>>>> 0c0bd296
             rowClick={handleRowClick}
             contextAlwaysVisible={!isDesktop}
             classes={{ row: classes.row }}
