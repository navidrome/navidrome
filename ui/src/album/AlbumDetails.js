import React, { useMemo, useCallback } from 'react'
import {
  Card,
  CardContent,
  CardMedia,
  Collapse,
  makeStyles,
  Typography,
  useMediaQuery,
} from '@material-ui/core'
import { useTranslate } from 'react-admin'
import clsx from 'clsx'
import Lightbox from 'react-image-lightbox'
import 'react-image-lightbox/style.css'
import subsonic from '../subsonic'
import {
  ArtistLinkField,
  DurationField,
  formatRange,
  SizeField,
  LoveButton,
} from '../common'
import config from '../config'

<<<<<<< HEAD
const useStyles = makeStyles((theme) => ({
  root: {
    [theme.breakpoints.down('xs')]: {
      padding: '0.7em',
      minWidth: '20em',
=======
const useStyles = makeStyles(
  (theme) => ({
    root: {
      [theme.breakpoints.down('xs')]: {
        padding: '0.7em',
        minWidth: '20em',
      },
      [theme.breakpoints.up('sm')]: {
        padding: '1em',
        minWidth: '32em',
      },
>>>>>>> 0cb7d385
    },
    cardContents: {
      display: 'flex',
    },
    details: {
      display: 'flex',
      flexDirection: 'column',
    },
    content: {
      flex: '2 0 auto',
    },
    coverParent: {
      [theme.breakpoints.down('xs')]: {
        height: '8em',
        width: '8em',
        minWidth: '8em',
      },
      [theme.breakpoints.up('sm')]: {
        height: '10em',
        width: '10em',
        minWidth: '10em',
      },
      [theme.breakpoints.up('lg')]: {
        height: '15em',
        width: '15em',
        minWidth: '15em',
      },
    },
    cover: {
      objectFit: 'contain',
      cursor: 'pointer',
      display: 'block',
      width: '100%',
      height: '100%',
    },
    loveButton: {
      top: theme.spacing(-0.2),
      left: theme.spacing(0.5),
    },
    commentBlock: {
      display: 'inline-block',
      marginTop: '1em',
      float: 'left',
      wordBreak: 'break-all',
    },
    pointerCursor: {
      cursor: 'pointer',
    },
    recordName: {},
    recordArtist: {},
    recordMeta: {},
  }),
  {
    name: 'NDAlbumDetails',
  }
)

const AlbumComment = ({ record }) => {
  const classes = useStyles()
  const [expanded, setExpanded] = React.useState(false)

  const lines = record.comment.split('\n')
  const formatted = useMemo(() => {
    return lines.map((line, idx) => (
      <span key={record.id + '-comment-' + idx}>
        <span dangerouslySetInnerHTML={{ __html: line }} />
        <br />
      </span>
    ))
  }, [lines, record.id])

  const handleExpandClick = useCallback(() => {
    setExpanded(!expanded)
  }, [expanded, setExpanded])

  return (
    <Collapse
      collapsedHeight={'1.5em'}
      in={expanded}
      timeout={'auto'}
      className={clsx(
        classes.commentBlock,
        lines.length > 1 && classes.pointerCursor
      )}
    >
      <Typography variant={'body1'} onClick={handleExpandClick}>
        {formatted}
      </Typography>
    </Collapse>
  )
}

const AlbumDetails = ({ record }) => {
  const isDesktop = useMediaQuery((theme) => theme.breakpoints.up('lg'))
  const classes = useStyles()
  const [isLightboxOpen, setLightboxOpen] = React.useState(false)
  const translate = useTranslate()

  const genreYear = (record) => {
    let genreDateLine = []
    if (record.genre) {
      genreDateLine.push(record.genre)
    }
    const year = formatRange(record, 'year')
    if (year) {
      genreDateLine.push(year)
    }
    return genreDateLine.join(' · ')
  }

  const imageUrl = subsonic.getCoverArtUrl(record, 300)
  const fullImageUrl = subsonic.getCoverArtUrl(record)

  const handleOpenLightbox = React.useCallback(() => setLightboxOpen(true), [])
  const handleCloseLightbox = React.useCallback(
    () => setLightboxOpen(false),
    []
  )
  return (
    <Card className={classes.root}>
      <div className={classes.cardContents}>
        <div className={classes.coverParent}>
          <CardMedia
            component={'img'}
            src={imageUrl}
            width="400"
            height="400"
            className={classes.cover}
            onClick={handleOpenLightbox}
            title={record.name}
          />
        </div>
        <div className={classes.details}>
          <CardContent className={classes.content}>
            <Typography variant="h5" className={classes.recordName}>
              {record.name}
              {config.enableFavourites && (
                <LoveButton
                  className={classes.loveButton}
                  record={record}
                  resource={'album'}
                  size={isDesktop ? 'default' : 'small'}
                  aria-label="love"
                  color="primary"
                />
              )}
            </Typography>
            <Typography component="h6" className={classes.recordArtist}>
              <ArtistLinkField record={record} />
            </Typography>
            <Typography component="p" className={classes.recordMeta}>
              {genreYear(record)}
            </Typography>
            <Typography component="p" className={classes.recordMeta}>
              {record.songCount}{' '}
              {translate('resources.song.name', {
                smart_count: record.songCount,
              })}
              {' · '} <DurationField record={record} source={'duration'} />{' '}
              {' · '}
              <SizeField record={record} source="size" />
            </Typography>
            {isDesktop && record['comment'] && <AlbumComment record={record} />}
          </CardContent>
        </div>
      </div>
      {!isDesktop && record['comment'] && <AlbumComment record={record} />}
      {isLightboxOpen && (
        <Lightbox
          imagePadding={50}
          animationDuration={200}
          imageTitle={record.name}
          mainSrc={fullImageUrl}
          onCloseRequest={handleCloseLightbox}
        />
      )}
    </Card>
  )
}

export default AlbumDetails<|MERGE_RESOLUTION|>--- conflicted
+++ resolved
@@ -22,13 +22,11 @@
 } from '../common'
 import config from '../config'
 
-<<<<<<< HEAD
 const useStyles = makeStyles((theme) => ({
   root: {
     [theme.breakpoints.down('xs')]: {
       padding: '0.7em',
       minWidth: '20em',
-=======
 const useStyles = makeStyles(
   (theme) => ({
     root: {
@@ -40,7 +38,6 @@
         padding: '1em',
         minWidth: '32em',
       },
->>>>>>> 0cb7d385
     },
     cardContents: {
       display: 'flex',
