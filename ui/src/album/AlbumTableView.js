--- conflicted
+++ resolved
@@ -1,7 +1,4 @@
 import React, { useMemo } from 'react'
-<<<<<<< HEAD
-import { NumberField, TextField } from 'react-admin'
-=======
 import {
   Datagrid,
   DatagridBody,
@@ -9,7 +6,6 @@
   NumberField,
   TextField,
 } from 'react-admin'
->>>>>>> b2acec0a
 import { useMediaQuery } from '@material-ui/core'
 import FavoriteBorderIcon from '@material-ui/icons/FavoriteBorder'
 import { makeStyles } from '@material-ui/core/styles'
@@ -24,11 +20,8 @@
   useSelectedFields,
 } from '../common'
 import config from '../config'
-<<<<<<< HEAD
-import { Datagrid } from '../infiniteScroll'
-=======
+import { Datagrid as InfiniteDatagrid } from '../infiniteScroll'
 import { DraggableTypes } from '../consts'
->>>>>>> b2acec0a
 
 const useStyles = makeStyles({
   columnIcon: {
@@ -74,9 +67,12 @@
   <DatagridBody {...props} row={<AlbumDatagridRow />} />
 )
 
-const AlbumDatagrid = (props) => (
-  <Datagrid {...props} body={<AlbumDatagridBody />} />
-)
+const AlbumDatagrid = (props) =>
+  config.devEnableInfiniteScroll ? (
+    <InfiniteDatagrid {...props} />
+  ) : (
+    <Datagrid {...props} body={<AlbumDatagridBody />} />
+  )
 
 const AlbumTableView = ({
   hasShow,
@@ -159,13 +155,8 @@
       {...rest}
     />
   ) : (
-<<<<<<< HEAD
-    <Datagrid rowClick={'show'} classes={{ row: classes.row }} {...rest}>
+    <AlbumDatagrid rowClick={'show'} classes={{ row: classes.row }} {...rest}>
       <TextField source="name" flexgrow={0.75} width={200} />
-=======
-    <AlbumDatagrid rowClick={'show'} classes={{ row: classes.row }} {...rest}>
-      <TextField source="name" />
->>>>>>> b2acec0a
       {columns}
       <AlbumContextMenu
         source={'starred'}
