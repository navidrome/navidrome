import React from 'react'
import {
  GridList,
  GridListTile,
  Typography,
  GridListTileBar,
  useMediaQuery,
} from '@material-ui/core'
import { makeStyles } from '@material-ui/core/styles'
import withWidth from '@material-ui/core/withWidth'
import { Link } from 'react-router-dom'
import { linkToRecord, useListContext, Loading } from 'react-admin'
import { withContentRect } from 'react-measure'
import { useDrag } from 'react-dnd'
import subsonic from '../subsonic'
import {
  AlbumContextMenu,
  PlayButton,
  ArtistLinkField,
  RangeField,
} from '../common'
<<<<<<< HEAD
import AlbumDatagrid from '../infiniteScroll/AlbumDatagrid'
import config from '../config'
=======
import { DraggableTypes } from '../consts'
>>>>>>> b2acec0a

const useStyles = makeStyles(
  (theme) => ({
    root: {
      margin: '20px',
      display: 'grid',
      height: config.devEnableInfiniteScroll ? 'calc(100% - 25px)' : 'initial',
    },
    tileBar: {
      transition: 'all 150ms ease-out',
      opacity: 0,
      textAlign: 'left',
      marginBottom: '3px',
      background:
        'linear-gradient(to top, rgba(0,0,0,0.7) 0%,rgba(0,0,0,0.4) 70%,rgba(0,0,0,0) 100%)',
    },
    tileBarMobile: {
      textAlign: 'left',
      marginBottom: '3px',
      background:
        'linear-gradient(to top, rgba(0,0,0,0.7) 0%,rgba(0,0,0,0.4) 70%,rgba(0,0,0,0) 100%)',
    },
    albumArtistName: {
      whiteSpace: 'nowrap',
      overflow: 'hidden',
      textOverflow: 'ellipsis',
      textAlign: 'left',
      fontSize: '1em',
    },
    albumName: {
      fontSize: '14px',
      color: theme.palette.type === 'dark' ? '#eee' : 'black',
      overflow: 'hidden',
      whiteSpace: 'nowrap',
      textOverflow: 'ellipsis',
    },
    albumSubtitle: {
      fontSize: '12px',
      color: theme.palette.type === 'dark' ? '#c5c5c5' : '#696969',
      overflow: 'hidden',
      whiteSpace: 'nowrap',
      textOverflow: 'ellipsis',
    },
    link: {
      position: 'relative',
      display: 'block',
      textDecoration: 'none',
      '&:hover $tileBar': {
        opacity: 1,
      },
    },
    albumLink: {
      position: 'relative',
      display: 'block',
      textDecoration: 'none',
    },
    albumContainer: {},
    albumPlayButton: { color: 'white' },
  }),
  { name: 'NDAlbumGridView' }
)

const useCoverStyles = makeStyles({
  cover: {
    display: 'inline-block',
    width: '100%',
    objectFit: 'contain',
    height: (props) => props.height,
  },
})

const getColsForWidth = (width) => {
  if (width === 'xs') return 2
  if (width === 'sm') return 3
  if (width === 'md') return 4
  if (width === 'lg') return 6
  return 9
}

const Cover = withContentRect('bounds')(
<<<<<<< HEAD
  ({ album, isLoaded, measureRef, contentRect }) => {
=======
  ({ record, measureRef, contentRect }) => {
>>>>>>> b2acec0a
    // Force height to be the same as the width determined by the GridList
    // noinspection JSSuspiciousNameCombination
    const classes = useCoverStyles({ height: contentRect.bounds.width })
    const [, dragAlbumRef] = useDrag(
      () => ({
        type: DraggableTypes.ALBUM,
        item: { albumIds: [record.id] },
        options: { dropEffect: 'copy' },
      }),
      [record]
    )
    return (
      <div ref={measureRef}>
<<<<<<< HEAD
        {isLoaded ? (
          <img
            src={subsonic.getCoverArtUrl(album, 300)}
            alt={album.name}
            className={classes.cover}
          />
        ) : (
          <div
            className={classes.cover}
            style={{ backgroundColor: '#222', borderRadius: 4 }}
          ></div>
        )}
=======
        <div ref={dragAlbumRef}>
          <img
            src={subsonic.getCoverArtUrl(record, 300)}
            alt={record.name}
            className={classes.cover}
          />
        </div>
>>>>>>> b2acec0a
      </div>
    )
  }
)

<<<<<<< HEAD
const AlbumGridTile = ({ showArtist, record, basePath, isLoaded }) => {
=======
const AlbumGridTile = ({ showArtist, record, basePath, ...props }) => {
>>>>>>> b2acec0a
  const classes = useStyles()
  const isDesktop = useMediaQuery((theme) => theme.breakpoints.up('md'), {
    noSsr: true,
  })

  if (!config.devEnableInfiniteScroll && !record) return null

  if (config.devEnableInfiniteScroll && (!record || !isLoaded)) {
    return (
      <div className={classes.albumContainer}>
        <Cover album={record} isLoaded={false} />
        <div
          className={classes.albumName}
          style={{
            color: 'rgba(0,0,0,0)',
            backgroundColor: '#222',
            borderRadius: 4,
          }}
        >
          Album Name
        </div>
        <div
          className={classes.albumSubtitle}
          style={{
            color: 'rgba(0,0,0,0)',
            backgroundColor: '#222',
            borderRadius: 4,
            marginTop: 10,
          }}
        >
          Album Subtitle
        </div>
      </div>
    )
  }
  return (
    <div className={classes.albumContainer}>
      <Link
        className={classes.link}
        to={linkToRecord(basePath, record.id, 'show')}
      >
<<<<<<< HEAD
        <Cover album={record} isLoaded={true} />
=======
        <Cover record={record} />
>>>>>>> b2acec0a
        <GridListTileBar
          className={isDesktop ? classes.tileBar : classes.tileBarMobile}
          subtitle={
            <PlayButton
              className={classes.albumPlayButton}
              record={record}
              size="small"
            />
          }
          actionIcon={<AlbumContextMenu record={record} color={'white'} />}
        />
      </Link>
      <Link
        className={classes.albumLink}
        to={linkToRecord(basePath, record.id, 'show')}
      >
        <Typography className={classes.albumName}>{record.name}</Typography>
      </Link>
      {showArtist ? (
        <ArtistLinkField record={record} className={classes.albumSubtitle} />
      ) : (
        <RangeField
          record={record}
          source={'year'}
          sortBy={'maxYear'}
          sortByOrder={'DESC'}
          className={classes.albumSubtitle}
          dataKey={'maxYear'}
        />
      )}
    </div>
  )
}

<<<<<<< HEAD
const AlbumGridView = withContentRect('bounds')(
  ({
    albumListType,
    loaded,
    loading,
    basePath,
    width,
    measureRef,
    contentRect,
    ...props
  }) => {
    const classes = useStyles()
    const { filterValues } = useListContext()
    const isArtistView = !!(filterValues && filterValues.artist_id)
    const hide =
      (loading && albumListType === 'random') || !props.data || !props.ids
    const columns = getColsForWidth(width)

    const tileImageHeight = contentRect.bounds.width / columns
    const tileTextHeight = 40
=======
const LoadedAlbumGrid = ({ ids, data, basePath, width }) => {
  const classes = useStyles()
  const { filterValues } = useListContext()
  const isArtistView = !!(filterValues && filterValues.artist_id)
  return (
    <div className={classes.root}>
      <GridList
        component={'div'}
        cellHeight={'auto'}
        cols={getColsForWidth(width)}
        spacing={20}
      >
        {ids.map((id) => (
          <GridListTile className={classes.gridListTile} key={id}>
            <AlbumGridTile
              record={data[id]}
              basePath={basePath}
              showArtist={!isArtistView}
            />
          </GridListTile>
        ))}
      </GridList>
    </div>
  )
}
>>>>>>> b2acec0a

    return hide ? (
      <Loading />
    ) : (
      <div ref={measureRef} className={classes.root}>
        {config.devEnableInfiniteScroll ? (
          <AlbumDatagrid
            columns={columns}
            itemHeight={tileImageHeight + tileTextHeight || 300}
          >
            {({ isLoaded, record, itemIndex }) => (
              <GridListTile
                className={classes.gridListTile}
                key={!!record ? record.id : itemIndex}
              >
                <AlbumGridTile
                  record={record}
                  basePath={basePath}
                  showArtist={!isArtistView}
                  isLoaded={isLoaded}
                />
              </GridListTile>
            )}
          </AlbumDatagrid>
        ) : (
          <GridList
            component={'div'}
            cellHeight={'auto'}
            cols={columns}
            spacing={20}
          >
            {props.ids.map((id) => (
              <GridListTile className={classes.gridListTile} key={id}>
                <AlbumGridTile
                  record={props.data[id]}
                  basePath={basePath}
                  showArtist={!isArtistView}
                />
              </GridListTile>
            ))}
          </GridList>
        )}
      </div>
    )
  }
)

export default withWidth()(AlbumGridView)<|MERGE_RESOLUTION|>--- conflicted
+++ resolved
@@ -19,12 +19,9 @@
   ArtistLinkField,
   RangeField,
 } from '../common'
-<<<<<<< HEAD
 import AlbumDatagrid from '../infiniteScroll/AlbumDatagrid'
 import config from '../config'
-=======
 import { DraggableTypes } from '../consts'
->>>>>>> b2acec0a
 
 const useStyles = makeStyles(
   (theme) => ({
@@ -105,11 +102,7 @@
 }
 
 const Cover = withContentRect('bounds')(
-<<<<<<< HEAD
-  ({ album, isLoaded, measureRef, contentRect }) => {
-=======
-  ({ record, measureRef, contentRect }) => {
->>>>>>> b2acec0a
+  ({ record, isLoaded, measureRef, contentRect }) => {
     // Force height to be the same as the width determined by the GridList
     // noinspection JSSuspiciousNameCombination
     const classes = useCoverStyles({ height: contentRect.bounds.width })
@@ -123,38 +116,40 @@
     )
     return (
       <div ref={measureRef}>
-<<<<<<< HEAD
-        {isLoaded ? (
-          <img
-            src={subsonic.getCoverArtUrl(album, 300)}
-            alt={album.name}
-            className={classes.cover}
-          />
+        {config.devEnableInfiniteScroll ? (
+          isLoaded ? (
+            <img
+              src={subsonic.getCoverArtUrl(record, 300)}
+              alt={record.name}
+              className={classes.cover}
+            />
+          ) : (
+            <div
+              className={classes.cover}
+              style={{ backgroundColor: '#222', borderRadius: 4 }}
+            ></div>
+          )
         ) : (
-          <div
-            className={classes.cover}
-            style={{ backgroundColor: '#222', borderRadius: 4 }}
-          ></div>
+          <div ref={dragAlbumRef}>
+            <img
+              src={subsonic.getCoverArtUrl(record, 300)}
+              alt={record.name}
+              className={classes.cover}
+            />
+          </div>
         )}
-=======
-        <div ref={dragAlbumRef}>
-          <img
-            src={subsonic.getCoverArtUrl(record, 300)}
-            alt={record.name}
-            className={classes.cover}
-          />
-        </div>
->>>>>>> b2acec0a
       </div>
     )
   }
 )
 
-<<<<<<< HEAD
-const AlbumGridTile = ({ showArtist, record, basePath, isLoaded }) => {
-=======
-const AlbumGridTile = ({ showArtist, record, basePath, ...props }) => {
->>>>>>> b2acec0a
+const AlbumGridTile = ({
+  showArtist,
+  record,
+  basePath,
+  isLoaded,
+  ...props
+}) => {
   const classes = useStyles()
   const isDesktop = useMediaQuery((theme) => theme.breakpoints.up('md'), {
     noSsr: true,
@@ -196,11 +191,7 @@
         className={classes.link}
         to={linkToRecord(basePath, record.id, 'show')}
       >
-<<<<<<< HEAD
-        <Cover album={record} isLoaded={true} />
-=======
-        <Cover record={record} />
->>>>>>> b2acec0a
+        <Cover record={record} isLoaded={true} />
         <GridListTileBar
           className={isDesktop ? classes.tileBar : classes.tileBarMobile}
           subtitle={
@@ -235,7 +226,6 @@
   )
 }
 
-<<<<<<< HEAD
 const AlbumGridView = withContentRect('bounds')(
   ({
     albumListType,
@@ -256,33 +246,6 @@
 
     const tileImageHeight = contentRect.bounds.width / columns
     const tileTextHeight = 40
-=======
-const LoadedAlbumGrid = ({ ids, data, basePath, width }) => {
-  const classes = useStyles()
-  const { filterValues } = useListContext()
-  const isArtistView = !!(filterValues && filterValues.artist_id)
-  return (
-    <div className={classes.root}>
-      <GridList
-        component={'div'}
-        cellHeight={'auto'}
-        cols={getColsForWidth(width)}
-        spacing={20}
-      >
-        {ids.map((id) => (
-          <GridListTile className={classes.gridListTile} key={id}>
-            <AlbumGridTile
-              record={data[id]}
-              basePath={basePath}
-              showArtist={!isArtistView}
-            />
-          </GridListTile>
-        ))}
-      </GridList>
-    </div>
-  )
-}
->>>>>>> b2acec0a
 
     return hide ? (
       <Loading />
