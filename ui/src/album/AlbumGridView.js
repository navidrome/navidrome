--- conflicted
+++ resolved
@@ -25,17 +25,10 @@
       margin: '20px',
     },
     [theme.breakpoints.up('sm')]: {
-<<<<<<< HEAD
-      gridList: {
-        width: '100%',
-        height: '100%',
-        transform: 'translateZ(0)',
-=======
     gridList: {
       width: '100%',
       height: '100%',
       transform: 'translateZ(0)',
->>>>>>> 6f34795d
       },
     },
     tile: {
