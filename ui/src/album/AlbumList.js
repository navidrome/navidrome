import React from 'react'
import { useSelector } from 'react-redux'
import { Redirect, useLocation } from 'react-router-dom'
import {
  AutocompleteInput,
  Filter,
  NullableBooleanInput,
  NumberInput,
  Pagination,
  ReferenceInput,
  SearchInput,
  useTranslate,
} from 'react-admin'
import FavoriteIcon from '@material-ui/icons/Favorite'
import { withWidth } from '@material-ui/core'
import {
  QuickFilter,
  Title,
  useAlbumsPerPage,
  useResourceRefresh,
  useSetToggleableFields,
} from '../common'
import AlbumListActions from './AlbumListActions'
import AlbumTableView from './AlbumTableView'
import AlbumGridView from './AlbumGridView'
import { AddToPlaylistDialog } from '../dialogs'
import albumLists, { defaultAlbumList } from './albumLists'
import config from '../config'
<<<<<<< HEAD
import { List } from '../infiniteScroll'
=======
import AlbumInfo from './AlbumInfo'
import ExpandInfoDialog from '../dialogs/ExpandInfoDialog'
>>>>>>> 0c0bd296

const AlbumFilter = (props) => {
  const translate = useTranslate()
  return (
    <Filter {...props} variant={'outlined'}>
      <SearchInput source="name" alwaysOn />
      <ReferenceInput
        label={translate('resources.album.fields.artist')}
        source="artist_id"
        reference="artist"
        sort={{ field: 'name', order: 'ASC' }}
        filterToQuery={(searchText) => ({ name: [searchText] })}
      >
        <AutocompleteInput emptyText="-- None --" />
      </ReferenceInput>
      <ReferenceInput
        label={translate('resources.album.fields.genre')}
        source="genre_id"
        reference="genre"
        perPage={0}
        sort={{ field: 'name', order: 'ASC' }}
        filterToQuery={(searchText) => ({ name: [searchText] })}
      >
        <AutocompleteInput emptyText="-- None --" />
      </ReferenceInput>
      <NullableBooleanInput source="compilation" />
      <NumberInput source="year" />
      {config.enableFavourites && (
        <QuickFilter
          source="starred"
          label={<FavoriteIcon fontSize={'small'} />}
          defaultValue={true}
        />
      )}
    </Filter>
  )
}

const AlbumListTitle = ({ albumListType }) => {
  const translate = useTranslate()
  let title = translate('resources.album.name', { smart_count: 2 })
  if (albumListType) {
    let listTitle = translate(`resources.album.lists.${albumListType}`, {
      smart_count: 2,
    })
    title = `${title} - ${listTitle}`
  }
  return <Title subTitle={title} args={{ smart_count: 2 }} />
}

const AlbumList = (props) => {
  const { width } = props
  const albumView = useSelector((state) => state.albumView)
  const [perPage, perPageOptions] = useAlbumsPerPage(width)
  const location = useLocation()
  useResourceRefresh('album')

  const albumListType = location.pathname
    .replace(/^\/album/, '')
    .replace(/^\//, '')

  // Workaround to force album columns to appear the first time.
  // See https://github.com/navidrome/navidrome/pull/923#issuecomment-833004842
  // TODO: Find a better solution
  useSetToggleableFields('album', [
    'artist',
    'songCount',
    'playCount',
    'year',
    'duration',
    'rating',
  ])

  // If it does not have filter/sort params (usually coming from Menu),
  // reload with correct filter/sort params
  if (!location.search) {
    const type =
      albumListType || localStorage.getItem('defaultView') || defaultAlbumList
    const listParams = albumLists[type]
    if (listParams) {
      return <Redirect to={`/album/${type}?${listParams.params}`} />
    }
  }

  return (
    <>
      <List
        {...props}
        exporter={false}
        bulkActionButtons={false}
        actions={<AlbumListActions />}
        filters={<AlbumFilter />}
        perPage={perPage}
        title={<AlbumListTitle albumListType={albumListType} />}
        pagination={
          !config.enableInfiniteScroll ? (
            <Pagination rowsPerPageOptions={perPageOptions} />
          ) : null
        }
      >
        {albumView.grid ? (
          <AlbumGridView albumListType={albumListType} {...props} />
        ) : (
          <AlbumTableView {...props} />
        )}
      </List>
      <AddToPlaylistDialog />
      <ExpandInfoDialog content={<AlbumInfo />} />
    </>
  )
}

export default withWidth()(AlbumList)<|MERGE_RESOLUTION|>--- conflicted
+++ resolved
@@ -26,12 +26,9 @@
 import { AddToPlaylistDialog } from '../dialogs'
 import albumLists, { defaultAlbumList } from './albumLists'
 import config from '../config'
-<<<<<<< HEAD
-import { List } from '../infiniteScroll'
-=======
 import AlbumInfo from './AlbumInfo'
 import ExpandInfoDialog from '../dialogs/ExpandInfoDialog'
->>>>>>> 0c0bd296
+import { List } from '../infiniteScroll'
 
 const AlbumFilter = (props) => {
   const translate = useTranslate()
