--- conflicted
+++ resolved
@@ -61,17 +61,25 @@
   </Filter>
 )
 
-const toggleableFields = {
-  albumCount: <NumberField source="albumCount" sortByOrder={'DESC'} />,
-  songCount: <NumberField source="songCount" sortByOrder={'DESC'} />,
-  playCount: <NumberField source="playCount" sortByOrder={'DESC'} />,
-}
-
 const ArtistListView = ({ hasShow, hasEdit, hasList, width, ...rest }) => {
   const classes = useStyles()
   const handleArtistLink = useGetHandleArtistClick(width)
   const history = useHistory()
   const isXsmall = useMediaQuery((theme) => theme.breakpoints.down('xs'))
+
+  const toggleableFields = {
+    albumCount: <NumberField source="albumCount" sortByOrder={'DESC'} />,
+    songCount: <NumberField source="songCount" sortByOrder={'DESC'} />,
+    playCount: <NumberField source="playCount" sortByOrder={'DESC'} />,
+    rating: config.enableStarRating && (
+      <RatingField
+        source="rating"
+        sortByOrder={'DESC'}
+        resource={'artist'}
+        className={classes.ratingField}
+      />
+    ),
+  }
 
   const columns = useSelectedFields({
     resource: 'artist',
@@ -86,21 +94,7 @@
   ) : (
     <Datagrid rowClick={handleArtistLink} classes={{ row: classes.row }}>
       <TextField source="name" />
-<<<<<<< HEAD
       {columns}
-=======
-      <NumberField source="albumCount" sortByOrder={'DESC'} />
-      <NumberField source="songCount" sortByOrder={'DESC'} />
-      <NumberField source="playCount" sortByOrder={'DESC'} />
-      {config.enableStarRating && (
-        <RatingField
-          source="rating"
-          sortByOrder={'DESC'}
-          resource={'artist'}
-          className={classes.ratingField}
-        />
-      )}
->>>>>>> 96a14ec4
       <ArtistContextMenu
         source={'starred'}
         sortBy={'starred ASC, starredAt ASC'}
