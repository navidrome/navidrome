--- conflicted
+++ resolved
@@ -1,26 +1,19 @@
 import React from 'react'
 import PropTypes from 'prop-types'
 import { formatBytes } from '../utils'
-<<<<<<< HEAD
+import { useRecordContext } from 'react-admin'
 import { makeStyles } from '@material-ui/core'
 
 const useStyles = makeStyles((theme) => ({
-  demo: {
+  root: {
     display: 'inline-block',
   },
 }))
 
-export const SizeField = ({ record = {}, source }) => {
+export const SizeField = ({ source, ...rest }) => {
   const classes = useStyles()
-
-  return <span className={classes.demo}>{formatBytes(record[source])}</span>
-=======
-import { useRecordContext } from 'react-admin'
-
-export const SizeField = ({ source, ...rest }) => {
   const record = useRecordContext(rest)
-  return <span>{formatBytes(record[source])}</span>
->>>>>>> 6ac2fefa
+  return <span className={classes.root}>{formatBytes(record[source])}</span>
 }
 
 SizeField.propTypes = {
