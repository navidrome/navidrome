import React from 'react'
import PropTypes from 'prop-types'
import { Link } from 'react-admin'
import { withWidth } from '@material-ui/core'
import { useGetHandleArtistClick } from './useGetHandleArtistClick'
import { intersperse } from '../utils/index.js'
import { useDispatch } from 'react-redux'
import { closeExtendedInfoDialog } from '../actions/dialogs.js'

const ALink = withWidth()((props) => {
  const { artist, width, ...rest } = props
  const artistLink = useGetHandleArtistClick(width)
  const dispatch = useDispatch()

  return (
    <Link
      key={artist.id}
      to={artistLink(artist.id)}
      onClick={(e) => {
        e.stopPropagation()
        dispatch(closeExtendedInfoDialog())
      }}
      {...rest}
    >
      {artist.name}
      {artist.subroles?.length > 0 ? ` (${artist.subroles.join(', ')})` : ''}
    </Link>
  )
})

const parseAndReplaceArtists = (
  displayAlbumArtist,
  albumArtists,
  className,
) => {
  let result = []
  let lastIndex = 0

  albumArtists?.forEach((artist, artistIndex) => {
    const index = displayAlbumArtist.indexOf(artist.name, lastIndex)
    if (index !== -1) {
      // Add text before the artist name
      if (index > lastIndex) {
        result.push(
          <span key={`text-${artistIndex}-${index}`}>
            {displayAlbumArtist.slice(lastIndex, index)}
          </span>,
        )
      }
      // Add the artist link
      result.push(
<<<<<<< HEAD
        <ALink
          key={`artist-${artist.id || artistIndex}`}
          artist={artist}
          className={className}
        />,
=======
        <ALink artist={artist} className={className} key={artist.id} />,
>>>>>>> fe1ed582
      )
      lastIndex = index + artist.name.length
    }
  })

  if (lastIndex === 0) {
    return []
  }

  // Add any remaining text after the last artist name
  if (lastIndex < displayAlbumArtist.length) {
    result.push(
      <span key={`text-end-${lastIndex}`}>
        {displayAlbumArtist.slice(lastIndex)}
      </span>,
    )
  }

  return result
}

export const ArtistLinkField = ({ record, className, limit, source }) => {
  const role = source.toLowerCase()

  // Get artists array with fallback
  let artists = record?.participants?.[role] || []
  const remixers =
    role === 'artist' && record?.participants?.remixer
      ? record.participants.remixer.slice(0, 2)
      : []

  // Use parseAndReplaceArtists for artist and albumartist roles
  if ((role === 'artist' || role === 'albumartist') && record[source]) {
    const artistsLinks = parseAndReplaceArtists(
      record[source],
      artists,
      className,
    )

    if (artistsLinks.length > 0) {
      // For artist role, append remixers if available, avoiding duplicates
      if (role === 'artist' && remixers.length > 0) {
        // Track which artists are already displayed to avoid duplicates
        const displayedArtistIds = new Set(
          artists.map((artist) => artist.id).filter(Boolean),
        )

        // Only add remixers that aren't already in the artists list
        const uniqueRemixers = remixers.filter(
          (remixer) => remixer.id && !displayedArtistIds.has(remixer.id),
        )

        if (uniqueRemixers.length > 0) {
          artistsLinks.push(<span key="separator-remixer"> • </span>)
          uniqueRemixers.forEach((remixer, index) => {
            if (index > 0)
              artistsLinks.push(
                <span key={`separator-${remixer.id}`}> • </span>,
              )
            artistsLinks.push(
              <ALink
                artist={remixer}
                className={className}
                key={`remixer-${remixer.id}`}
              />,
            )
          })
        }
      }

      return <div className={className}>{artistsLinks}</div>
    }
  }

  // Fall back to regular handling
  if (artists.length === 0 && record[source]) {
    artists = [{ name: record[source], id: record[source + 'Id'] }]
  }

  // For artist role, combine artists and remixers before deduplication
  const allArtists = role === 'artist' ? [...artists, ...remixers] : artists

  // Dedupe artists and collect subroles
  const seen = new Map()
  const dedupedArtists = []
  let limitedShow = false

  for (const artist of allArtists) {
    if (!artist?.id) continue

    if (!seen.has(artist.id)) {
      if (dedupedArtists.length < limit) {
        seen.set(artist.id, dedupedArtists.length)
        dedupedArtists.push({
          ...artist,
          subroles: artist.subRole ? [artist.subRole] : [],
        })
      } else {
        limitedShow = true
      }
    } else {
      const position = seen.get(artist.id)
      const existing = dedupedArtists[position]
      if (artist.subRole && !existing.subroles.includes(artist.subRole)) {
        existing.subroles.push(artist.subRole)
      }
    }
  }

  // Create artist links
  const artistsList = dedupedArtists.map((artist) => (
    <ALink artist={artist} className={className} key={artist.id} />
  ))

  if (limitedShow) {
    artistsList.push(<span key="more">...</span>)
  }

  return <>{intersperse(artistsList, ' • ')}</>
}

ArtistLinkField.propTypes = {
  limit: PropTypes.number,
  record: PropTypes.object,
  className: PropTypes.string,
  source: PropTypes.string,
}

ArtistLinkField.defaultProps = {
  addLabel: true,
  limit: 3,
  source: 'albumArtist',
}<|MERGE_RESOLUTION|>--- conflicted
+++ resolved
@@ -36,28 +36,16 @@
   let result = []
   let lastIndex = 0
 
-  albumArtists?.forEach((artist, artistIndex) => {
+  albumArtists?.forEach((artist) => {
     const index = displayAlbumArtist.indexOf(artist.name, lastIndex)
     if (index !== -1) {
       // Add text before the artist name
       if (index > lastIndex) {
-        result.push(
-          <span key={`text-${artistIndex}-${index}`}>
-            {displayAlbumArtist.slice(lastIndex, index)}
-          </span>,
-        )
+        result.push(displayAlbumArtist.slice(lastIndex, index))
       }
       // Add the artist link
       result.push(
-<<<<<<< HEAD
-        <ALink
-          key={`artist-${artist.id || artistIndex}`}
-          artist={artist}
-          className={className}
-        />,
-=======
         <ALink artist={artist} className={className} key={artist.id} />,
->>>>>>> fe1ed582
       )
       lastIndex = index + artist.name.length
     }
@@ -69,11 +57,7 @@
 
   // Add any remaining text after the last artist name
   if (lastIndex < displayAlbumArtist.length) {
-    result.push(
-      <span key={`text-end-${lastIndex}`}>
-        {displayAlbumArtist.slice(lastIndex)}
-      </span>,
-    )
+    result.push(displayAlbumArtist.slice(lastIndex))
   }
 
   return result
@@ -111,12 +95,9 @@
         )
 
         if (uniqueRemixers.length > 0) {
-          artistsLinks.push(<span key="separator-remixer"> • </span>)
+          artistsLinks.push(' • ')
           uniqueRemixers.forEach((remixer, index) => {
-            if (index > 0)
-              artistsLinks.push(
-                <span key={`separator-${remixer.id}`}> • </span>,
-              )
+            if (index > 0) artistsLinks.push(' • ')
             artistsLinks.push(
               <ALink
                 artist={remixer}
