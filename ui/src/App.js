--- conflicted
+++ resolved
@@ -111,14 +111,11 @@
           name="radio"
           {...(permissions === 'admin' ? radio.admin : radio.all)}
         />,
-<<<<<<< HEAD
         permissions === 'admin' ? (
           <Resource name="radioInfo" {...radioInfo} />
         ) : undefined,
         config.devEnableShare && <Resource name="share" {...share} />,
-=======
         config.enableSharing && <Resource name="share" {...share} />,
->>>>>>> b6fcfa9f
         <Resource
           name="playlist"
           {...playlist}
