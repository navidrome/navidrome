--- conflicted
+++ resolved
@@ -1,11 +1,6 @@
 import LightTheme from './light'
 import DarkTheme from './dark'
-<<<<<<< HEAD
+import SpotifyTheme from './spotify'
 import GreyTheme from './grey'
 
-export default { LightTheme, DarkTheme, GreyTheme }
-=======
-import SpotifyTheme from './spotify'
-
-export default { LightTheme, DarkTheme, SpotifyTheme }
->>>>>>> 63b93534
+export default { LightTheme, DarkTheme, SpotifyTheme, GreyTheme }
