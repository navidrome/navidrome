import LightTheme from './light'
import DarkTheme from './dark'
import ExtraDarkTheme from './extradark'
import GreenTheme from './green'
import SpotifyTheme from './spotify'
import LigeraTheme from './ligera'
import MonokaiTheme from './monokai'
import ElectricPurpleTheme from './electricPurple'
import NordTheme from './nord'
import GruvboxDarkTheme from './gruvboxDark'
import CatppuccinMacchiatoTheme from './catppuccinMacchiato'
import NuclearTheme from './nuclear'
<<<<<<< HEAD
import SquiddiesGlassTheme from './SquiddiesGlass'
=======
import AmusicTheme from './amusic'
>>>>>>> 2451e9e7

export default {
  // Classic default themes
  LightTheme,
  DarkTheme,

  // New themes should be added here, in alphabetic order
  AmusicTheme,
  CatppuccinMacchiatoTheme,
  ElectricPurpleTheme,
  ExtraDarkTheme,
  GreenTheme,
  GruvboxDarkTheme,
  LigeraTheme,
  MonokaiTheme,
  NordTheme,
  NuclearTheme,
  SpotifyTheme,
  SquiddiesGlassTheme,
}<|MERGE_RESOLUTION|>--- conflicted
+++ resolved
@@ -10,11 +10,8 @@
 import GruvboxDarkTheme from './gruvboxDark'
 import CatppuccinMacchiatoTheme from './catppuccinMacchiato'
 import NuclearTheme from './nuclear'
-<<<<<<< HEAD
+import AmusicTheme from './amusic'
 import SquiddiesGlassTheme from './SquiddiesGlass'
-=======
-import AmusicTheme from './amusic'
->>>>>>> 2451e9e7
 
 export default {
   // Classic default themes
