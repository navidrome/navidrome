--- conflicted
+++ resolved
@@ -1,8 +1,4 @@
-<<<<<<< HEAD
-import { Card, makeStyles } from '@material-ui/core'
 import React, { useCallback, useState } from 'react'
-=======
->>>>>>> 6acd0593
 import {
   DateField,
   Edit,
@@ -11,134 +7,10 @@
   TextInput,
   useTranslate,
 } from 'react-admin'
-<<<<<<< HEAD
-import DeleteRadioButton from './DeleteRadioButton'
+import { Title } from '../common'
+import { urlValidate } from '../utils/validations'
 import { FaviconHandler } from './FaviconHandler'
 import { QualityRow } from './QualityRow'
-
-const useStyles = makeStyles({
-  toolbar: {
-    display: 'flex',
-    justifyContent: 'space-between',
-  },
-})
-
-function urlValidate(value) {
-  if (!value) {
-    return undefined
-  }
-
-  try {
-    new URL(value)
-    return undefined
-  } catch (_) {
-    return 'ra.validation.url'
-  }
-}
-
-const RadioToolbar = (props) => (
-  <Toolbar {...props} classes={useStyles()}>
-    <SaveButton disabled={props.pristine} />
-    <DeleteRadioButton />
-  </Toolbar>
-)
-
-const RadioEditLayout = ({
-  hasCreate,
-  hasShow,
-  hasEdit,
-  hasList,
-  ...props
-}) => {
-  const [mutate] = useMutation()
-  const notify = useNotify()
-  const redirect = useRedirect()
-
-  const { record } = props
-
-  const [favicon, setFavicon] = useState()
-  const [loading, setLoading] = useState(false)
-
-  const save = useCallback(
-    async (values) => {
-      if (values.favicon && !favicon) {
-        return { favicon: 'ra.page.not_found' }
-      }
-
-      try {
-        await mutate(
-          {
-            type: 'update',
-            resource: 'radio',
-            payload: {
-              id: values.id,
-              data: {
-                name: values.name,
-                streamUrl: values.streamUrl,
-                homePageUrl: values.homePageUrl,
-              },
-            },
-          },
-          { returnPromise: true }
-        )
-        notify('resources.radio.notifications.updated', 'info', {
-          smart_count: 1,
-        })
-        redirect('/radio')
-      } catch (error) {
-        if (error.body.errors) {
-          return error.body.errors
-        }
-      }
-    },
-    [favicon, mutate, notify, redirect]
-  )
-
-  if (!record) {
-    return null
-  }
-
-  return (
-    <>
-      {record && (
-        <Card>
-          <SimpleForm
-            variant="outlined"
-            save={save}
-            toolbar={<RadioToolbar />}
-            {...props}
-          >
-            <TextInput source="name" validate={[required()]} />
-            <TextInput
-              type="url"
-              source="streamUrl"
-              fullWidth
-              validate={[required(), urlValidate]}
-            />
-            <TextInput
-              type="url"
-              source="homePageUrl"
-              fullWidth
-              validate={[urlValidate]}
-            />
-            <FaviconHandler
-              favicon={favicon}
-              loading={loading}
-              setFavicon={setFavicon}
-              setLoading={setLoading}
-            />
-            <TextInput type="text" source="tags" fullWidth />
-            <QualityRow />
-            <DateField variant="body1" source="updatedAt" showTime />
-            <DateField variant="body1" source="createdAt" showTime />
-          </SimpleForm>
-        </Card>
-      )}
-    </>
-  )
-=======
-import { urlValidate } from '../utils/validations'
-import { Title } from '../common'
 
 const RadioTitle = ({ record }) => {
   const translate = useTranslate()
@@ -146,13 +18,25 @@
     smart_count: 1,
   })
   return <Title subTitle={`${resourceName} ${record ? record.name : ''}`} />
->>>>>>> 6acd0593
 }
 
 const RadioEdit = (props) => {
+  const [favicon, setFavicon] = useState()
+  const [loading, setLoading] = useState(false)
+
+  const validateFavicon = useCallback(
+    (values) => {
+      if (values.favicon && !favicon) {
+        return { favicon: 'ra.page.not_found' }
+      }
+      return undefined
+    },
+    [favicon]
+  )
+
   return (
     <Edit title={<RadioTitle />} {...props}>
-      <SimpleForm variant="outlined" {...props}>
+      <SimpleForm variant="outlined" validate={validateFavicon}>
         <TextInput source="name" validate={[required()]} />
         <TextInput
           type="url"
@@ -166,6 +50,14 @@
           fullWidth
           validate={[urlValidate]}
         />
+        <FaviconHandler
+          favicon={favicon}
+          loading={loading}
+          setFavicon={setFavicon}
+          setLoading={setLoading}
+        />
+        <TextInput type="text" source="tags" fullWidth />
+        <QualityRow />
         <DateField variant="body1" source="updatedAt" showTime />
         <DateField variant="body1" source="createdAt" showTime />
       </SimpleForm>
