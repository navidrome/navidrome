import React from 'react'
import {
  Datagrid,
  DateField,
  EditButton,
  Filter,
  NumberField,
  SearchInput,
  TextField,
  useUpdate,
  useNotify,
} from 'react-admin'
import Switch from '@material-ui/core/Switch'
import { DurationField, List, Writable, isWritable } from '../common'
<<<<<<< HEAD
import useSelectedFields from '../common/useSelectedFields'
import PlaylistListActions from './PlaylistListActions'
=======
import { useMediaQuery } from '@material-ui/core'
>>>>>>> 66b31644

const PlaylistFilter = (props) => (
  <Filter {...props} variant={'outlined'}>
    <SearchInput source="name" alwaysOn />
  </Filter>
)

const TogglePublicInput = ({ permissions, resource, record = {}, source }) => {
  const notify = useNotify()
  const [togglePublic] = useUpdate(
    resource,
    record.id,
    {
      ...record,
      public: !record.public,
    },
    {
      undoable: false,
      onFailure: (error) => {
        console.log(error)
        notify('ra.page.error', 'warning')
      },
    }
  )

  const handleClick = (e) => {
    togglePublic()
    e.stopPropagation()
  }

  const canChange =
    permissions === 'admin' ||
    localStorage.getItem('username') === record['owner']

  return (
    <Switch
      checked={record[source]}
      onClick={handleClick}
      disabled={!canChange}
    />
  )
}

const PlaylistList = ({ permissions, ...props }) => {
<<<<<<< HEAD
  const toggleableFields = {
    owner: <TextField source="owner" />,
    songCount: <NumberField source="songCount" />,
    duration: <DurationField source="duration" />,
    updatedAt: <DateField source="updatedAt" sortByOrder={'DESC'} />,
    public: (
      <TogglePublicInput
        source="public"
        permissions={permissions}
        sortByOrder={'DESC'}
      />
    ),
  }
  const columns = useSelectedFields({
    resource: 'playlist',
    columns: toggleableFields,
  })

  return (
    <List
      {...props}
      exporter={false}
      filters={<PlaylistFilter />}
      actions={<PlaylistListActions />}
    >
=======
  const isXsmall = useMediaQuery((theme) => theme.breakpoints.down('xs'))
  const isDesktop = useMediaQuery((theme) => theme.breakpoints.up('md'))

  return (
    <List {...props} exporter={false} filters={<PlaylistFilter />}>
>>>>>>> 66b31644
      <Datagrid
        rowClick="show"
        isRowSelectable={(r) => isWritable(r && r.owner)}
      >
        <TextField source="name" />
<<<<<<< HEAD
        {columns}
=======
        <TextField source="owner" />
        {isDesktop && <NumberField source="songCount" />}
        {isDesktop && <DurationField source="duration" />}
        {isDesktop && <DateField source="updatedAt" sortByOrder={'DESC'} />}
        {!isXsmall && (
          <TogglePublicInput
            source="public"
            permissions={permissions}
            sortByOrder={'DESC'}
          />
        )}
>>>>>>> 66b31644
        <Writable>
          <EditButton />
        </Writable>
      </Datagrid>
    </List>
  )
}

export default PlaylistList<|MERGE_RESOLUTION|>--- conflicted
+++ resolved
@@ -11,13 +11,10 @@
   useNotify,
 } from 'react-admin'
 import Switch from '@material-ui/core/Switch'
+import { useMediaQuery } from '@material-ui/core'
 import { DurationField, List, Writable, isWritable } from '../common'
-<<<<<<< HEAD
 import useSelectedFields from '../common/useSelectedFields'
 import PlaylistListActions from './PlaylistListActions'
-=======
-import { useMediaQuery } from '@material-ui/core'
->>>>>>> 66b31644
 
 const PlaylistFilter = (props) => (
   <Filter {...props} variant={'outlined'}>
@@ -62,13 +59,17 @@
 }
 
 const PlaylistList = ({ permissions, ...props }) => {
-<<<<<<< HEAD
+  const isXsmall = useMediaQuery((theme) => theme.breakpoints.down('xs'))
+  const isDesktop = useMediaQuery((theme) => theme.breakpoints.up('md'))
+
   const toggleableFields = {
     owner: <TextField source="owner" />,
-    songCount: <NumberField source="songCount" />,
-    duration: <DurationField source="duration" />,
-    updatedAt: <DateField source="updatedAt" sortByOrder={'DESC'} />,
-    public: (
+    songCount: isDesktop && <NumberField source="songCount" />,
+    duration: isDesktop && <DurationField source="duration" />,
+    updatedAt: isDesktop && (
+      <DateField source="updatedAt" sortByOrder={'DESC'} />
+    ),
+    public: !isXsmall && (
       <TogglePublicInput
         source="public"
         permissions={permissions}
@@ -88,33 +89,12 @@
       filters={<PlaylistFilter />}
       actions={<PlaylistListActions />}
     >
-=======
-  const isXsmall = useMediaQuery((theme) => theme.breakpoints.down('xs'))
-  const isDesktop = useMediaQuery((theme) => theme.breakpoints.up('md'))
-
-  return (
-    <List {...props} exporter={false} filters={<PlaylistFilter />}>
->>>>>>> 66b31644
       <Datagrid
         rowClick="show"
         isRowSelectable={(r) => isWritable(r && r.owner)}
       >
         <TextField source="name" />
-<<<<<<< HEAD
         {columns}
-=======
-        <TextField source="owner" />
-        {isDesktop && <NumberField source="songCount" />}
-        {isDesktop && <DurationField source="duration" />}
-        {isDesktop && <DateField source="updatedAt" sortByOrder={'DESC'} />}
-        {!isXsmall && (
-          <TogglePublicInput
-            source="public"
-            permissions={permissions}
-            sortByOrder={'DESC'}
-          />
-        )}
->>>>>>> 66b31644
         <Writable>
           <EditButton />
         </Writable>
