--- conflicted
+++ resolved
@@ -7,11 +7,9 @@
 import { ThemeProvider } from '@material-ui/styles'
 import { createMuiTheme } from '@material-ui/core/styles'
 import useCurrentTheme from '../themes/useCurrentTheme'
-<<<<<<< HEAD
 import { QualityInfo } from '../common/QualityInfo'
-=======
 import config from '../config'
->>>>>>> 404253a8
+
 
 const Placeholder = () =>
   config.enableFavourites && <LoveButton disabled={true} resource={'song'} />
