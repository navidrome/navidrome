import React, { useCallback, useMemo } from 'react'
import ReactGA from 'react-ga'
import { useDispatch, useSelector } from 'react-redux'
import { Link } from 'react-router-dom'
import { useAuthState, useDataProvider, useTranslate } from 'react-admin'
import ReactJkMusicPlayer from 'react-jinke-music-player'
import 'react-jinke-music-player/assets/index.css'
import {
  createMuiTheme,
  makeStyles,
  ThemeProvider,
} from '@material-ui/core/styles'
import { useMediaQuery } from '@material-ui/core'
import { GlobalHotKeys } from 'react-hotkeys'
import subsonic from '../subsonic'
import {
  scrobble,
  syncQueue,
  currentPlaying,
  setVolume,
  clearQueue,
} from '../actions'
import config from '../config'
import PlayerToolbar from './PlayerToolbar'
import { sendNotification } from '../utils'
import { keyMap } from '../hotkeys'
import useCurrentTheme from '../themes/useCurrentTheme'
import { QualityInfo } from '../common/QualityInfo'

const useStyle = makeStyles(
  (theme) => ({
    audioTitle: {
      textDecoration: 'none',
      color: theme.palette.primary.dark,
      '&.songTitle': {
        fontWeight: 'bold',
      },
    },
    qualityInfo: {
      marginTop: '-2px',
    },
    player: {
      display: (props) => (props.visible ? 'block' : 'none'),
<<<<<<< HEAD
      '@media screen and (max-width:810px)': {
        '& .progress-bar-content': {
          display: 'none',
        },
=======
      '& .play-mode-title': {
        'pointer-events': 'none',
>>>>>>> da30923a
      },
    },
  }),
  { name: 'NDAudioPlayer' }
)

let audioInstance = null

const AudioTitle = React.memo(({ audioInfo, isMobile }) => {
  const classes = useStyle()
  const className = classes.audioTitle
  const isDesktop = useMediaQuery('(min-width:960px)')

  if (!audioInfo.name) {
    return ''
  }

  const qi = { suffix: audioInfo.suffix, bitRate: audioInfo.bitRate }

  return (
    <Link to={`/album/${audioInfo.albumId}/show`} className={className}>
      <span className={`${className} songTitle`}>
        {audioInfo.name}
        {isDesktop && (
          <QualityInfo record={qi} className={classes.qualityInfo} />
        )}
      </span>
      {!isMobile && (
        <>
          <br />
          <span className={`${className} songInfo`}>
            {`${audioInfo.singer} - ${audioInfo.album}`}
          </span>
        </>
      )}
    </Link>
  )
})

const Player = () => {
  const translate = useTranslate()
  const theme = useCurrentTheme()
  const playerTheme = (theme.player && theme.player.theme) || 'dark'
  const dataProvider = useDataProvider()
  const dispatch = useDispatch()
  const queue = useSelector((state) => state.queue)
  const current = queue.current || {}
  const { authenticated } = useAuthState()
  const showNotifications = useSelector(
    (state) => state.settings.notifications || false
  )

  const visible = authenticated && queue.queue.length > 0
  const classes = useStyle({ visible })
  // Match the medium breakpoint defined in the material-ui theme
  // See https://material-ui.com/customization/breakpoints/#breakpoints
  const isDesktop = useMediaQuery('(min-width:960px)')

  const nextSong = useCallback(() => {
    const idx = queue.queue.findIndex(
      (item) => item.uuid === queue.current.uuid
    )
    return idx !== null ? queue.queue[idx + 1] : null
  }, [queue])

  const prevSong = useCallback(() => {
    const idx = queue.queue.findIndex(
      (item) => item.uuid === queue.current.uuid
    )
    return idx !== null ? queue.queue[idx - 1] : null
  }, [queue])

  const keyHandlers = {
    TOGGLE_PLAY: (e) => {
      e.preventDefault()
      audioInstance && audioInstance.togglePlay()
    },
    VOL_UP: () =>
      (audioInstance.volume = Math.min(1, audioInstance.volume + 0.1)),
    VOL_DOWN: () =>
      (audioInstance.volume = Math.max(0, audioInstance.volume - 0.1)),
    PREV_SONG: useCallback(
      (e) => {
        if (!e.metaKey && prevSong()) audioInstance && audioInstance.playPrev()
      },
      [prevSong]
    ),
    NEXT_SONG: useCallback(
      (e) => {
        if (!e.metaKey && nextSong()) audioInstance && audioInstance.playNext()
      },
      [nextSong]
    ),
  }

  const defaultOptions = {
    theme: playerTheme,
    bounds: 'body',
    mode: 'full',
    autoPlay: false,
    preload: true,
    autoPlayInitLoadPlayList: true,
    loadAudioErrorPlayNext: false,
    clearPriorAudioLists: false,
    showDestroy: true,
    showDownload: false,
    showReload: false,
    toggleMode: !isDesktop,
    glassBg: false,
    showThemeSwitch: false,
    showMediaSession: true,
    defaultPosition: {
      top: 300,
      left: 120,
    },
    volumeFade: { fadeIn: 200, fadeOut: 200 },
    renderAudioTitle: (audioInfo, isMobile) => (
      <AudioTitle audioInfo={audioInfo} isMobile={isMobile} />
    ),
    locale: {
      playListsText: translate('player.playListsText'),
      openText: translate('player.openText'),
      closeText: translate('player.closeText'),
      notContentText: translate('player.notContentText'),
      clickToPlayText: translate('player.clickToPlayText'),
      clickToPauseText: translate('player.clickToPauseText'),
      nextTrackText: translate('player.nextTrackText'),
      previousTrackText: translate('player.previousTrackText'),
      reloadText: translate('player.reloadText'),
      volumeText: translate('player.volumeText'),
      toggleLyricText: translate('player.toggleLyricText'),
      toggleMiniModeText: translate('player.toggleMiniModeText'),
      destroyText: translate('player.destroyText'),
      downloadText: translate('player.downloadText'),
      removeAudioListsText: translate('player.removeAudioListsText'),
      clickToDeleteText: (name) =>
        translate('player.clickToDeleteText', { name }),
      emptyLyricText: translate('player.emptyLyricText'),
      playModeText: {
        order: translate('player.playModeText.order'),
        orderLoop: translate('player.playModeText.orderLoop'),
        singleLoop: translate('player.playModeText.singleLoop'),
        shufflePlay: translate('player.playModeText.shufflePlay'),
      },
    },
  }

  const options = useMemo(() => {
    return {
      ...defaultOptions,
      clearPriorAudioLists: queue.clear,
      autoPlay: queue.clear || queue.playIndex === 0,
      playIndex: queue.playIndex,
      audioLists: queue.queue.map((item) => item),
      extendsContent: <PlayerToolbar id={current.trackId} />,
      defaultVolume: queue.volume,
    }
  }, [
    queue.clear,
    queue.queue,
    queue.volume,
    queue.playIndex,
    current,
    defaultOptions,
  ])

  const onAudioListsChange = useCallback(
    (currentPlayIndex, audioLists) =>
      dispatch(syncQueue(currentPlayIndex, audioLists)),
    [dispatch]
  )

  const onAudioProgress = useCallback(
    (info) => {
      if (info.ended) {
        document.title = 'Navidrome'
      }

      // See https://www.last.fm/api/scrobbling#when-is-a-scrobble-a-scrobble
      const progress = (info.currentTime / info.duration) * 100
      if (
        isNaN(info.duration) ||
        info.duration < 30 ||
        (progress < 50 && info.currentTime < 240)
      ) {
        return
      }

      const item = queue.queue.find((item) => item.trackId === info.trackId)
      if (item && !item.scrobbled) {
        dispatch(scrobble(info.trackId, true))
        subsonic.scrobble(info.trackId, true)
      }
    },
    [dispatch, queue.queue]
  )

  const onAudioVolumeChange = useCallback(
    // sqrt to compensate for the logarithmic volume
    (volume) => dispatch(setVolume(Math.sqrt(volume))),
    [dispatch]
  )

  const onAudioPlay = useCallback(
    (info) => {
      dispatch(currentPlaying(info))
      if (info.duration) {
        document.title = `${info.name} - ${info.singer} - Navidrome`
        dispatch(scrobble(info.trackId, false))
        subsonic.scrobble(info.trackId, false)
        if (config.gaTrackingId) {
          ReactGA.event({
            category: 'Player',
            action: 'Play song',
            label: `${info.name} - ${info.singer}`,
          })
        }
        if (showNotifications) {
          sendNotification(
            info.name,
            `${info.singer} - ${info.album}`,
            info.cover
          )
        }
      }
    },
    [dispatch, showNotifications]
  )

  const onAudioPause = useCallback((info) => dispatch(currentPlaying(info)), [
    dispatch,
  ])

  const onAudioEnded = useCallback(
    (currentPlayId, audioLists, info) => {
      dispatch(currentPlaying(info))
      dataProvider
        .getOne('keepalive', { id: info.trackId })
        .catch((e) => console.log('Keepalive error:', e))
    },
    [dispatch, dataProvider]
  )

  const onCoverClick = useCallback((mode, audioLists, audioInfo) => {
    if (mode === 'full') {
      window.location.href = `#/album/${audioInfo.albumId}/show`
    }
  }, [])

  const onBeforeDestroy = useCallback(() => {
    return new Promise((resolve, reject) => {
      dispatch(clearQueue())
      reject()
    })
  }, [dispatch])

  if (!visible) {
    document.title = 'Navidrome'
  }

  return (
    <ThemeProvider theme={createMuiTheme(theme)}>
      <ReactJkMusicPlayer
        {...options}
        quietUpdate
        className={classes.player}
        onAudioListsChange={onAudioListsChange}
        onAudioProgress={onAudioProgress}
        onAudioPlay={onAudioPlay}
        onAudioPause={onAudioPause}
        onAudioEnded={onAudioEnded}
        onAudioVolumeChange={onAudioVolumeChange}
        onCoverClick={onCoverClick}
        onBeforeDestroy={onBeforeDestroy}
        getAudioInstance={(instance) => {
          audioInstance = instance
        }}
      />
      <GlobalHotKeys handlers={keyHandlers} keyMap={keyMap} allowChanges />
    </ThemeProvider>
  )
}

export { Player }<|MERGE_RESOLUTION|>--- conflicted
+++ resolved
@@ -41,15 +41,12 @@
     },
     player: {
       display: (props) => (props.visible ? 'block' : 'none'),
-<<<<<<< HEAD
       '@media screen and (max-width:810px)': {
         '& .progress-bar-content': {
           display: 'none',
         },
-=======
       '& .play-mode-title': {
         'pointer-events': 'none',
->>>>>>> da30923a
       },
     },
   }),
