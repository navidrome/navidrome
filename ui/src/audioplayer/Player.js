import React, { useCallback, useMemo, useState } from 'react'
import ReactGA from 'react-ga'
import { useDispatch, useSelector } from 'react-redux'
import { Link } from 'react-router-dom'
import { useAuthState, useDataProvider, useTranslate } from 'react-admin'
import ReactJkMusicPlayer from 'react-jinke-music-player'
import 'react-jinke-music-player/assets/index.css'
import {
  createMuiTheme,
  makeStyles,
  ThemeProvider,
} from '@material-ui/core/styles'
import { useMediaQuery } from '@material-ui/core'
import { GlobalHotKeys } from 'react-hotkeys'
import subsonic from '../subsonic'
import {
  scrobble,
  syncQueue,
  currentPlaying,
  setVolume,
  clearQueue,
} from '../actions'
import config from '../config'
import PlayerToolbar from './PlayerToolbar'
import { sendNotification } from '../utils'
import { keyMap } from '../hotkeys'
import useCurrentTheme from '../themes/useCurrentTheme'
import { QualityInfo } from '../common/QualityInfo'

const useStyle = makeStyles(
  (theme) => ({
    audioTitle: {
      textDecoration: 'none',
      color: theme.palette.primary.dark,
      '&.songTitle': {
        fontWeight: 'bold',
      },
    },
    qualityInfo: {
      marginTop: '-4px',
      opacity: 0,
      transition: 'all 500ms ease-out',
    },
    audioName: {
      '&:hover + $qualityInfo': {
        opacity: 1,
      },
    },
    player: {
      display: (props) => (props.visible ? 'block' : 'none'),
<<<<<<< HEAD
      '& .music-player-panel': {
        height: '100px',
        paddingBottom: '10px',
      },
    },
    artistAlbum: {
      marginTop: '2px',
=======
      '& .play-mode-title': {
        'pointer-events': 'none',
      },
>>>>>>> da30923a
    },
  }),
  { name: 'NDAudioPlayer' }
)

let audioInstance = null

const AudioTitle = React.memo(({ audioInfo, isMobile }) => {
  const classes = useStyle()
  const className = classes.audioTitle
  const isDesktop = useMediaQuery('(min-width:960px)')

  if (!audioInfo.name) {
    return ''
  }

  const qi = { suffix: audioInfo.suffix, bitRate: audioInfo.bitRate }

  return (
    <Link to={`/album/${audioInfo.albumId}/show`} className={className}>
      <span className={`${className} songTitle`}>
        <span className={classes.audioName}>{audioInfo.name}</span>
        {isDesktop && (
          <QualityInfo record={qi} className={classes.qualityInfo} />
        )}
      </span>
      {!isMobile && (
        <>
          <br />
          <div className={classes.artistAlbum}>
            <span className={`${className} songInfo`}>
              {`${audioInfo.singer} - ${audioInfo.album}`}
            </span>
          </div>
        </>
      )}
    </Link>
  )
})

const Player = () => {
  const translate = useTranslate()
  const theme = useCurrentTheme()
  const playerTheme = (theme.player && theme.player.theme) || 'dark'
  const dataProvider = useDataProvider()
  const dispatch = useDispatch()
  const queue = useSelector((state) => state.queue)
  const current = queue.current || {}
  const { authenticated } = useAuthState()
  const showNotifications = useSelector(
    (state) => state.settings.notifications || false
  )

  const visible = authenticated && queue.queue.length > 0
  const classes = useStyle({ visible })
  // Match the medium breakpoint defined in the material-ui theme
  // See https://material-ui.com/customization/breakpoints/#breakpoints
  const isDesktop = useMediaQuery('(min-width:960px)')

  const nextSong = useCallback(() => {
    const idx = queue.queue.findIndex(
      (item) => item.uuid === queue.current.uuid
    )
    return idx !== null ? queue.queue[idx + 1] : null
  }, [queue])

  const prevSong = useCallback(() => {
    const idx = queue.queue.findIndex(
      (item) => item.uuid === queue.current.uuid
    )
    return idx !== null ? queue.queue[idx - 1] : null
  }, [queue])

  const keyHandlers = {
    TOGGLE_PLAY: (e) => {
      e.preventDefault()
      audioInstance && audioInstance.togglePlay()
    },
    VOL_UP: () =>
      (audioInstance.volume = Math.min(1, audioInstance.volume + 0.1)),
    VOL_DOWN: () =>
      (audioInstance.volume = Math.max(0, audioInstance.volume - 0.1)),
    PREV_SONG: useCallback(
      (e) => {
        if (!e.metaKey && prevSong()) audioInstance && audioInstance.playPrev()
      },
      [prevSong]
    ),
    NEXT_SONG: useCallback(
      (e) => {
        if (!e.metaKey && nextSong()) audioInstance && audioInstance.playNext()
      },
      [nextSong]
    ),
  }

  const defaultOptions = {
    theme: playerTheme,
    bounds: 'body',
    mode: 'full',
    autoPlay: false,
    preload: true,
    autoPlayInitLoadPlayList: true,
    loadAudioErrorPlayNext: false,
    clearPriorAudioLists: false,
    showDestroy: true,
    showDownload: false,
    showReload: false,
    toggleMode: !isDesktop,
    glassBg: false,
    showThemeSwitch: false,
    showMediaSession: true,
    defaultPosition: {
      top: 300,
      left: 120,
    },
    volumeFade: { fadeIn: 200, fadeOut: 200 },
    renderAudioTitle: (audioInfo, isMobile) => (
      <AudioTitle audioInfo={audioInfo} isMobile={isMobile} />
    ),
    locale: {
      playListsText: translate('player.playListsText'),
      openText: translate('player.openText'),
      closeText: translate('player.closeText'),
      notContentText: translate('player.notContentText'),
      clickToPlayText: translate('player.clickToPlayText'),
      clickToPauseText: translate('player.clickToPauseText'),
      nextTrackText: translate('player.nextTrackText'),
      previousTrackText: translate('player.previousTrackText'),
      reloadText: translate('player.reloadText'),
      volumeText: translate('player.volumeText'),
      toggleLyricText: translate('player.toggleLyricText'),
      toggleMiniModeText: translate('player.toggleMiniModeText'),
      destroyText: translate('player.destroyText'),
      downloadText: translate('player.downloadText'),
      removeAudioListsText: translate('player.removeAudioListsText'),
      clickToDeleteText: (name) =>
        translate('player.clickToDeleteText', { name }),
      emptyLyricText: translate('player.emptyLyricText'),
      playModeText: {
        order: translate('player.playModeText.order'),
        orderLoop: translate('player.playModeText.orderLoop'),
        singleLoop: translate('player.playModeText.singleLoop'),
        shufflePlay: translate('player.playModeText.shufflePlay'),
      },
    },
  }

  const options = useMemo(() => {
    return {
      ...defaultOptions,
      clearPriorAudioLists: queue.clear,
      autoPlay: queue.clear || queue.playIndex === 0,
      playIndex: queue.playIndex,
      audioLists: queue.queue.map((item) => item),
      extendsContent: <PlayerToolbar id={current.trackId} />,
      defaultVolume: queue.volume,
    }
  }, [
    queue.clear,
    queue.queue,
    queue.volume,
    queue.playIndex,
    current,
    defaultOptions,
  ])

  const onAudioListsChange = useCallback(
    (currentPlayIndex, audioLists) =>
      dispatch(syncQueue(currentPlayIndex, audioLists)),
    [dispatch]
  )

  const onAudioProgress = useCallback(
    (info) => {
      if (info.ended) {
        document.title = 'Navidrome'
      }

      // See https://www.last.fm/api/scrobbling#when-is-a-scrobble-a-scrobble
      const progress = (info.currentTime / info.duration) * 100
      if (
        isNaN(info.duration) ||
        info.duration < 30 ||
        (progress < 50 && info.currentTime < 240)
      ) {
        return
      }

      const item = queue.queue.find((item) => item.trackId === info.trackId)
      if (item && !item.scrobbled) {
        dispatch(scrobble(info.trackId, true))
        subsonic.scrobble(info.trackId, true)
      }
    },
    [dispatch, queue.queue]
  )

  const onAudioVolumeChange = useCallback(
    // sqrt to compensate for the logarithmic volume
    (volume) => dispatch(setVolume(Math.sqrt(volume))),
    [dispatch]
  )

  const onAudioPlay = useCallback(
    (info) => {
      dispatch(currentPlaying(info))
      if (info.duration) {
        document.title = `${info.name} - ${info.singer} - Navidrome`
        dispatch(scrobble(info.trackId, false))
        subsonic.scrobble(info.trackId, false)
        if (config.gaTrackingId) {
          ReactGA.event({
            category: 'Player',
            action: 'Play song',
            label: `${info.name} - ${info.singer}`,
          })
        }
        if (showNotifications) {
          sendNotification(
            info.name,
            `${info.singer} - ${info.album}`,
            info.cover
          )
        }
      }
    },
    [dispatch, showNotifications]
  )

  const onAudioPause = useCallback((info) => dispatch(currentPlaying(info)), [
    dispatch,
  ])

  const onAudioEnded = useCallback(
    (currentPlayId, audioLists, info) => {
      dispatch(currentPlaying(info))
      dataProvider
        .getOne('keepalive', { id: info.trackId })
        .catch((e) => console.log('Keepalive error:', e))
    },
    [dispatch, dataProvider]
  )

  const onCoverClick = useCallback((mode, audioLists, audioInfo) => {
    if (mode === 'full') {
      window.location.href = `#/album/${audioInfo.albumId}/show`
    }
  }, [])

  const onBeforeDestroy = useCallback(() => {
    return new Promise((resolve, reject) => {
      dispatch(clearQueue())
      reject()
    })
  }, [dispatch])

  if (!visible) {
    document.title = 'Navidrome'
  }

  return (
    <ThemeProvider theme={createMuiTheme(theme)}>
      <ReactJkMusicPlayer
        {...options}
        quietUpdate
        className={classes.player}
        onAudioListsChange={onAudioListsChange}
        onAudioProgress={onAudioProgress}
        onAudioPlay={onAudioPlay}
        onAudioPause={onAudioPause}
        onAudioEnded={onAudioEnded}
        onAudioVolumeChange={onAudioVolumeChange}
        onCoverClick={onCoverClick}
        onBeforeDestroy={onBeforeDestroy}
        getAudioInstance={(instance) => {
          audioInstance = instance
        }}
      />
      <GlobalHotKeys handlers={keyHandlers} keyMap={keyMap} allowChanges />
    </ThemeProvider>
  )
}

export { Player }<|MERGE_RESOLUTION|>--- conflicted
+++ resolved
@@ -48,7 +48,6 @@
     },
     player: {
       display: (props) => (props.visible ? 'block' : 'none'),
-<<<<<<< HEAD
       '& .music-player-panel': {
         height: '100px',
         paddingBottom: '10px',
@@ -56,11 +55,9 @@
     },
     artistAlbum: {
       marginTop: '2px',
-=======
       '& .play-mode-title': {
         'pointer-events': 'none',
       },
->>>>>>> da30923a
     },
   }),
   { name: 'NDAudioPlayer' }
