import React, { useCallback, useMemo } from 'react'
import ReactGA from 'react-ga'
import { useDispatch, useSelector } from 'react-redux'
import { Link } from 'react-router-dom'
import { useAuthState, useDataProvider, useTranslate } from 'react-admin'
import ReactJkMusicPlayer from 'react-jinke-music-player'
import 'react-jinke-music-player/assets/index.css'
import {
  createMuiTheme,
  makeStyles,
  ThemeProvider,
} from '@material-ui/core/styles'
import { useMediaQuery } from '@material-ui/core'
import { GlobalHotKeys } from 'react-hotkeys'
import subsonic from '../subsonic'
import {
  scrobble,
  syncQueue,
  currentPlaying,
  setVolume,
  clearQueue,
} from '../actions'
import config from '../config'
import PlayerToolbar from './PlayerToolbar'
import { sendNotification } from '../utils'
import { keyMap } from '../hotkeys'
import useCurrentTheme from '../themes/useCurrentTheme'
import { QualityInfo } from '../common/QualityInfo'

const useStyle = makeStyles(
  (theme) => ({
    audioTitle: {
      textDecoration: 'none',
      color: theme.palette.primary.dark,
      '&.songTitle': {
        fontWeight: 'bold',
      },
      '&.songInfo': {
        display: 'block',
      },
    },
    qualityInfo: {
      marginTop: '-4px',
      opacity: 0,
      transition: 'all 500ms ease-out',
    },
    audioName: {
      '&:hover + $qualityInfo': {
        opacity: 1,
      },
    },
    player: {
      display: (props) => (props.visible ? 'block' : 'none'),
    },
    artistAlbum: {
      marginTop: '2px',
      '& .play-mode-title': {
        'pointer-events': 'none',
      },
      '& .progress-bar-content': {
        display: 'flex',
        flexDirection: 'column',
      },
    },
  }),
  { name: 'NDAudioPlayer' }
)

let audioInstance = null

const AudioTitle = React.memo(({ audioInfo, isMobile }) => {
  const classes = useStyle()
  const className = classes.audioTitle
  const isDesktop = useMediaQuery('(min-width:960px)')

  if (!audioInfo.name) {
    return ''
  }

  const qi = { suffix: audioInfo.suffix, bitRate: audioInfo.bitRate }

  return (
    <Link to={`/album/${audioInfo.albumId}/show`} className={className}>
      <span className={`${className} songTitle`}>
        <span className={classes.audioName}>{audioInfo.name}</span>
        {isDesktop && (
          <QualityInfo record={qi} className={classes.qualityInfo} />
        )}
      </span>
      {!isMobile && (
        <>
<<<<<<< HEAD
          <span className={`${className} songInfo`}>
            {`${audioInfo.singer} - ${audioInfo.album}`}
          </span>
=======
          <br />
          <div className={classes.artistAlbum}>
            <span className={`${className} songInfo`}>
              {`${audioInfo.singer} - ${audioInfo.album}`}
            </span>
          </div>
>>>>>>> 4b061427
        </>
      )}
    </Link>
  )
})

const Player = () => {
  const translate = useTranslate()
  const theme = useCurrentTheme()
  const playerTheme = (theme.player && theme.player.theme) || 'dark'
  const dataProvider = useDataProvider()
  const dispatch = useDispatch()
  const queue = useSelector((state) => state.queue)
  const current = queue.current || {}
  const { authenticated } = useAuthState()
  const showNotifications = useSelector(
    (state) => state.settings.notifications || false
  )

  const visible = authenticated && queue.queue.length > 0
  const classes = useStyle({ visible })
  // Match the medium breakpoint defined in the material-ui theme
  // See https://material-ui.com/customization/breakpoints/#breakpoints
  const isDesktop = useMediaQuery('(min-width:960px)')

  const nextSong = useCallback(() => {
    const idx = queue.queue.findIndex(
      (item) => item.uuid === queue.current.uuid
    )
    return idx !== null ? queue.queue[idx + 1] : null
  }, [queue])

  const prevSong = useCallback(() => {
    const idx = queue.queue.findIndex(
      (item) => item.uuid === queue.current.uuid
    )
    return idx !== null ? queue.queue[idx - 1] : null
  }, [queue])

  const keyHandlers = {
    TOGGLE_PLAY: (e) => {
      e.preventDefault()
      audioInstance && audioInstance.togglePlay()
    },
    VOL_UP: () =>
      (audioInstance.volume = Math.min(1, audioInstance.volume + 0.1)),
    VOL_DOWN: () =>
      (audioInstance.volume = Math.max(0, audioInstance.volume - 0.1)),
    PREV_SONG: useCallback(
      (e) => {
        if (!e.metaKey && prevSong()) audioInstance && audioInstance.playPrev()
      },
      [prevSong]
    ),
    NEXT_SONG: useCallback(
      (e) => {
        if (!e.metaKey && nextSong()) audioInstance && audioInstance.playNext()
      },
      [nextSong]
    ),
  }

  const defaultOptions = {
    theme: playerTheme,
    bounds: 'body',
    mode: 'full',
    autoPlay: false,
    preload: true,
    autoPlayInitLoadPlayList: true,
    loadAudioErrorPlayNext: false,
    clearPriorAudioLists: false,
    showDestroy: true,
    showDownload: false,
    showReload: false,
    toggleMode: !isDesktop,
    glassBg: false,
    showThemeSwitch: false,
    showMediaSession: true,
    defaultPosition: {
      top: 300,
      left: 120,
    },
    volumeFade: { fadeIn: 200, fadeOut: 200 },
    renderAudioTitle: (audioInfo, isMobile) => (
      <AudioTitle audioInfo={audioInfo} isMobile={isMobile} />
    ),
    locale: {
      playListsText: translate('player.playListsText'),
      openText: translate('player.openText'),
      closeText: translate('player.closeText'),
      notContentText: translate('player.notContentText'),
      clickToPlayText: translate('player.clickToPlayText'),
      clickToPauseText: translate('player.clickToPauseText'),
      nextTrackText: translate('player.nextTrackText'),
      previousTrackText: translate('player.previousTrackText'),
      reloadText: translate('player.reloadText'),
      volumeText: translate('player.volumeText'),
      toggleLyricText: translate('player.toggleLyricText'),
      toggleMiniModeText: translate('player.toggleMiniModeText'),
      destroyText: translate('player.destroyText'),
      downloadText: translate('player.downloadText'),
      removeAudioListsText: translate('player.removeAudioListsText'),
      clickToDeleteText: (name) =>
        translate('player.clickToDeleteText', { name }),
      emptyLyricText: translate('player.emptyLyricText'),
      playModeText: {
        order: translate('player.playModeText.order'),
        orderLoop: translate('player.playModeText.orderLoop'),
        singleLoop: translate('player.playModeText.singleLoop'),
        shufflePlay: translate('player.playModeText.shufflePlay'),
      },
    },
  }

  const options = useMemo(() => {
    return {
      ...defaultOptions,
      clearPriorAudioLists: queue.clear,
      autoPlay: queue.clear || queue.playIndex === 0,
      playIndex: queue.playIndex,
      audioLists: queue.queue.map((item) => item),
      extendsContent: <PlayerToolbar id={current.trackId} />,
      defaultVolume: queue.volume,
    }
  }, [
    queue.clear,
    queue.queue,
    queue.volume,
    queue.playIndex,
    current,
    defaultOptions,
  ])

  const onAudioListsChange = useCallback(
    (currentPlayIndex, audioLists) =>
      dispatch(syncQueue(currentPlayIndex, audioLists)),
    [dispatch]
  )

  const onAudioProgress = useCallback(
    (info) => {
      if (info.ended) {
        document.title = 'Navidrome'
      }

      // See https://www.last.fm/api/scrobbling#when-is-a-scrobble-a-scrobble
      const progress = (info.currentTime / info.duration) * 100
      if (
        isNaN(info.duration) ||
        info.duration < 30 ||
        (progress < 50 && info.currentTime < 240)
      ) {
        return
      }

      const item = queue.queue.find((item) => item.trackId === info.trackId)
      if (item && !item.scrobbled) {
        dispatch(scrobble(info.trackId, true))
        subsonic.scrobble(info.trackId, true)
      }
    },
    [dispatch, queue.queue]
  )

  const onAudioVolumeChange = useCallback(
    // sqrt to compensate for the logarithmic volume
    (volume) => dispatch(setVolume(Math.sqrt(volume))),
    [dispatch]
  )

  const onAudioPlay = useCallback(
    (info) => {
      dispatch(currentPlaying(info))
      if (info.duration) {
        document.title = `${info.name} - ${info.singer} - Navidrome`
        dispatch(scrobble(info.trackId, false))
        subsonic.scrobble(info.trackId, false)
        if (config.gaTrackingId) {
          ReactGA.event({
            category: 'Player',
            action: 'Play song',
            label: `${info.name} - ${info.singer}`,
          })
        }
        if (showNotifications) {
          sendNotification(
            info.name,
            `${info.singer} - ${info.album}`,
            info.cover
          )
        }
      }
    },
    [dispatch, showNotifications]
  )

  const onAudioPause = useCallback((info) => dispatch(currentPlaying(info)), [
    dispatch,
  ])

  const onAudioEnded = useCallback(
    (currentPlayId, audioLists, info) => {
      dispatch(currentPlaying(info))
      dataProvider
        .getOne('keepalive', { id: info.trackId })
        .catch((e) => console.log('Keepalive error:', e))
    },
    [dispatch, dataProvider]
  )

  const onCoverClick = useCallback((mode, audioLists, audioInfo) => {
    if (mode === 'full') {
      window.location.href = `#/album/${audioInfo.albumId}/show`
    }
  }, [])

  const onBeforeDestroy = useCallback(() => {
    return new Promise((resolve, reject) => {
      dispatch(clearQueue())
      reject()
    })
  }, [dispatch])

  if (!visible) {
    document.title = 'Navidrome'
  }

  return (
    <ThemeProvider theme={createMuiTheme(theme)}>
      <ReactJkMusicPlayer
        {...options}
        quietUpdate
        className={classes.player}
        onAudioListsChange={onAudioListsChange}
        onAudioProgress={onAudioProgress}
        onAudioPlay={onAudioPlay}
        onAudioPause={onAudioPause}
        onAudioEnded={onAudioEnded}
        onAudioVolumeChange={onAudioVolumeChange}
        onCoverClick={onCoverClick}
        onBeforeDestroy={onBeforeDestroy}
        getAudioInstance={(instance) => {
          audioInstance = instance
        }}
      />
      <GlobalHotKeys handlers={keyHandlers} keyMap={keyMap} allowChanges />
    </ThemeProvider>
  )
}

export { Player }<|MERGE_RESOLUTION|>--- conflicted
+++ resolved
@@ -89,18 +89,11 @@
       </span>
       {!isMobile && (
         <>
-<<<<<<< HEAD
-          <span className={`${className} songInfo`}>
-            {`${audioInfo.singer} - ${audioInfo.album}`}
-          </span>
-=======
-          <br />
           <div className={classes.artistAlbum}>
             <span className={`${className} songInfo`}>
               {`${audioInfo.singer} - ${audioInfo.album}`}
             </span>
           </div>
->>>>>>> 4b061427
         </>
       )}
     </Link>
