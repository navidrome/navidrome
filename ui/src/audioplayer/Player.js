--- conflicted
+++ resolved
@@ -51,16 +51,14 @@
     },
     player: {
       display: (props) => (props.visible ? 'block' : 'none'),
-<<<<<<< HEAD
       '@media screen and (max-width:810px)': {
         '& .sound-operation': {
           display: 'none',
         },
-=======
+      },
       '& .progress-bar-content': {
         display: 'flex',
         flexDirection: 'column',
->>>>>>> 9f39f062
       },
       '& .play-mode-title': {
         'pointer-events': 'none',
