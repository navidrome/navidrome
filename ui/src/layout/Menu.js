<<<<<<< HEAD
import React, { useState, createElement } from 'react'
import { useDispatch, useSelector } from 'react-redux'
import { useMediaQuery } from '@material-ui/core'
=======
import React, { useState } from 'react'
import { useSelector } from 'react-redux'
import { makeStyles, useMediaQuery } from '@material-ui/core'
>>>>>>> f63a9123
import { useTranslate, MenuItemLink, getResources } from 'react-admin'
import { withRouter } from 'react-router-dom'
import LibraryMusicIcon from '@material-ui/icons/LibraryMusic'
import ViewListIcon from '@material-ui/icons/ViewList'
import AlbumIcon from '@material-ui/icons/Album'
import SubMenu from './SubMenu'
import inflection from 'inflection'
import albumLists from '../album/albumLists'
import { HelpDialog } from '../dialogs'
import { recentReset } from '../actions'

const useStyles = makeStyles((theme) => ({
  active: {
    color: theme.palette.text.primary,
    fontWeight: 'bold',
  },
}))

const translatedResourceName = (resource, translate) =>
  translate(`resources.${resource.name}.name`, {
    smart_count: 2,
    _:
      resource.options && resource.options.label
        ? translate(resource.options.label, {
            smart_count: 2,
            _: resource.options.label,
          })
        : inflection.humanize(inflection.pluralize(resource.name)),
  })

const Menu = ({ onMenuClick, dense, logout }) => {
  const isXsmall = useMediaQuery((theme) => theme.breakpoints.down('xs'))
  const open = useSelector((state) => state.admin.ui.sidebarOpen)
  const translate = useTranslate()
  const classes = useStyles()
  const resources = useSelector(getResources)
  const dispatch = useDispatch()

  // TODO State is not persisted in mobile when you close the sidebar menu. Move to redux?
  const [state, setState] = useState({
    menuAlbumList: true,
    menuLibrary: true,
    menuSettings: false,
  })

  const handleToggle = (menu) => {
    setState((state) => ({ ...state, [menu]: !state[menu] }))
  }

  const renderResourceMenuItemLink = (resource) => (
    <MenuItemLink
      key={resource.name}
      to={`/${resource.name}`}
      activeClassName={classes.active}
      primaryText={translatedResourceName(resource, translate)}
<<<<<<< HEAD
      leftIcon={
        (resource.icon && createElement(resource.icon)) || <ViewListIcon />
      }
      onClick={() => {
        onMenuClick()
        dispatch(recentReset())
      }}
=======
      leftIcon={resource.icon || <ViewListIcon />}
      onClick={onMenuClick}
>>>>>>> f63a9123
      sidebarIsOpen={open}
      dense={dense}
    />
  )

  const renderAlbumMenuItemLink = (type, al) => {
    const resource = resources.find((r) => r.name === 'album')
    if (!resource) {
      return null
    }

    const albumListAddress = `/album/${type}`

    const name = translate(`resources.album.lists.${type || 'default'}`, {
      _: translatedResourceName(resource, translate),
    })

    return (
      <MenuItemLink
        key={albumListAddress}
        to={albumListAddress}
        activeClassName={classes.active}
        primaryText={name}
<<<<<<< HEAD
        leftIcon={(al.icon && createElement(al.icon)) || <ViewListIcon />}
        onClick={() => {
          onMenuClick()
          dispatch(recentReset())
        }}
=======
        leftIcon={al.icon || <ViewListIcon />}
        onClick={onMenuClick}
>>>>>>> f63a9123
        sidebarIsOpen={open}
        dense={dense}
        exact
      />
    )
  }

  const subItems = (subMenu) => (resource) =>
    resource.hasList && resource.options && resource.options.subMenu === subMenu

  return (
    <div>
      <SubMenu
        handleToggle={() => handleToggle('menuAlbumList')}
        isOpen={state.menuAlbumList}
        sidebarIsOpen={open}
        name="menu.albumList"
        icon={<AlbumIcon />}
        dense={dense}
      >
        {Object.keys(albumLists).map((type) =>
          renderAlbumMenuItemLink(type, albumLists[type])
        )}
      </SubMenu>
      <SubMenu
        handleToggle={() => handleToggle('menuLibrary')}
        isOpen={state.menuLibrary}
        sidebarIsOpen={open}
        name="menu.library"
        icon={<LibraryMusicIcon />}
        dense={dense}
      >
        {resources.filter(subItems('library')).map(renderResourceMenuItemLink)}
      </SubMenu>
      {resources.filter(subItems(undefined)).map(renderResourceMenuItemLink)}
      {isXsmall && logout}
      <HelpDialog />
    </div>
  )
}

export default withRouter(Menu)<|MERGE_RESOLUTION|>--- conflicted
+++ resolved
@@ -1,12 +1,6 @@
-<<<<<<< HEAD
-import React, { useState, createElement } from 'react'
-import { useDispatch, useSelector } from 'react-redux'
-import { useMediaQuery } from '@material-ui/core'
-=======
 import React, { useState } from 'react'
 import { useSelector } from 'react-redux'
 import { makeStyles, useMediaQuery } from '@material-ui/core'
->>>>>>> f63a9123
 import { useTranslate, MenuItemLink, getResources } from 'react-admin'
 import { withRouter } from 'react-router-dom'
 import LibraryMusicIcon from '@material-ui/icons/LibraryMusic'
@@ -16,7 +10,6 @@
 import inflection from 'inflection'
 import albumLists from '../album/albumLists'
 import { HelpDialog } from '../dialogs'
-import { recentReset } from '../actions'
 
 const useStyles = makeStyles((theme) => ({
   active: {
@@ -43,7 +36,6 @@
   const translate = useTranslate()
   const classes = useStyles()
   const resources = useSelector(getResources)
-  const dispatch = useDispatch()
 
   // TODO State is not persisted in mobile when you close the sidebar menu. Move to redux?
   const [state, setState] = useState({
@@ -62,18 +54,8 @@
       to={`/${resource.name}`}
       activeClassName={classes.active}
       primaryText={translatedResourceName(resource, translate)}
-<<<<<<< HEAD
-      leftIcon={
-        (resource.icon && createElement(resource.icon)) || <ViewListIcon />
-      }
-      onClick={() => {
-        onMenuClick()
-        dispatch(recentReset())
-      }}
-=======
       leftIcon={resource.icon || <ViewListIcon />}
       onClick={onMenuClick}
->>>>>>> f63a9123
       sidebarIsOpen={open}
       dense={dense}
     />
@@ -97,16 +79,8 @@
         to={albumListAddress}
         activeClassName={classes.active}
         primaryText={name}
-<<<<<<< HEAD
-        leftIcon={(al.icon && createElement(al.icon)) || <ViewListIcon />}
-        onClick={() => {
-          onMenuClick()
-          dispatch(recentReset())
-        }}
-=======
         leftIcon={al.icon || <ViewListIcon />}
         onClick={onMenuClick}
->>>>>>> f63a9123
         sidebarIsOpen={open}
         dense={dense}
         exact
