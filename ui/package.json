{
  "name": "navidrome-ui",
  "version": "0.1.0",
  "private": true,
  "dependencies": {
    "@material-ui/core": "^4.11.4",
    "@material-ui/icons": "^4.11.2",
    "@material-ui/lab": "^4.0.0-alpha.58",
    "@material-ui/styles": "^4.11.4",
    "blueimp-md5": "^2.18.0",
    "clsx": "^1.1.1",
    "connected-react-router": "^6.9.1",
    "deepmerge": "^4.2.2",
    "history": "^4.10.1",
    "inflection": "^1.13.1",
    "jwt-decode": "^3.1.2",
    "lodash.difference": "^4.5.0",
    "lodash.pick": "^4.4.0",
    "lodash.throttle": "^4.1.1",
    "lodash.union": "^4.6.0",
    "prop-types": "^15.7.2",
    "ra-data-json-server": "^3.17.2",
    "ra-i18n-polyglot": "^3.17.2",
    "react": "^17.0.2",
    "react-admin": "^3.17.2",
    "react-dom": "^17.0.2",
    "react-drag-listview": "^0.1.8",
    "react-ga": "^3.3.0",
    "react-hotkeys": "^2.0.0",
    "react-icons": "^4.2.0",
    "react-image-lightbox": "^5.1.4",
    "react-jinke-music-player": "^4.24.0",
    "react-measure": "^2.5.2",
    "react-redux": "^7.2.4",
    "react-router-dom": "^5.2.0",
    "react-scripts": "^4.0.3",
<<<<<<< HEAD
    "react-virtualized": "^9.22.3",
    "redux": "^4.1.0",
=======
    "redux": "^4.1.1",
>>>>>>> a20bd5fe
    "redux-saga": "^1.1.3",
    "uuid": "^8.3.2"
  },
  "devDependencies": {
    "@testing-library/jest-dom": "^5.14.1",
    "@testing-library/react": "^12.0.0",
    "@testing-library/react-hooks": "^7.0.1",
    "@testing-library/user-event": "^13.2.1",
    "css-mediaquery": "^0.1.2",
    "prettier": "2.3.2",
    "ra-test": "^3.17.2"
  },
  "scripts": {
    "start": "react-scripts start",
    "build": "react-scripts build",
    "test": "react-scripts test",
    "lint": "eslint --max-warnings 0 src/*.js src/**/*.js",
    "prettier": "prettier --write src/*.js src/**/*.js",
    "check-formatting": "prettier -c src/*.js src/**/*.js"
  },
  "homepage": ".",
  "proxy": "http://localhost:4633/",
  "eslintConfig": {
    "extends": [
      "react-app",
      "react-app/jest"
    ],
    "overrides": [
      {
        "files": [
          "src/**/index.js",
          "src/themes/*.js"
        ],
        "rules": {
          "import/no-anonymous-default-export": "off"
        }
      }
    ]
  },
  "browserslist": {
    "production": [
      ">0.2%",
      "not dead",
      "not op_mini all"
    ],
    "development": [
      "last 1 chrome version",
      "last 1 firefox version",
      "last 1 safari version"
    ]
  }
}<|MERGE_RESOLUTION|>--- conflicted
+++ resolved
@@ -34,12 +34,8 @@
     "react-redux": "^7.2.4",
     "react-router-dom": "^5.2.0",
     "react-scripts": "^4.0.3",
-<<<<<<< HEAD
     "react-virtualized": "^9.22.3",
-    "redux": "^4.1.0",
-=======
     "redux": "^4.1.1",
->>>>>>> a20bd5fe
     "redux-saga": "^1.1.3",
     "uuid": "^8.3.2"
   },
