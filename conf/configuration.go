package conf

import (
	"fmt"
	"os"
	"path/filepath"
	"strings"
	"time"

	"github.com/kr/pretty"
	"github.com/navidrome/navidrome/consts"
	"github.com/navidrome/navidrome/log"
	"github.com/robfig/cron/v3"
	"github.com/spf13/viper"
)

type configOptions struct {
	ConfigFile              string
	Address                 string
	Port                    int
	MusicFolder             string
	DataFolder              string
	DbPath                  string
	LogLevel                string
	ScanInterval            time.Duration
	ScanSchedule            string
	SessionTimeout          time.Duration
	BaseURL                 string
	UILoginBackgroundURL    string
	EnableTranscodingConfig bool
	EnableDownloads         bool
	EnableExternalServices  bool
	TranscodingCacheSize    string
	ImageCacheSize          string
	AutoImportPlaylists     bool
	PlaylistsPath           string

	SearchFullString       bool
	RecentlyAddedByModTime bool
	IgnoredArticles        string
	IndexGroups            string
	ProbeCommand           string
	CoverArtPriority       string
	CoverJpegQuality       int
	UIWelcomeMessage       string
	EnableGravatar         bool
	EnableFavourites       bool
	EnableStarRating       bool
	EnableUserEditing      bool
	DefaultTheme           string
	EnableCoverAnimation   bool
	GATrackingID           string
	EnableLogRedacting     bool
	AuthRequestLimit       int
	AuthWindowLength       time.Duration
	PasswordEncryptionKey  string
	ReverseProxyUserHeader string
	ReverseProxyWhitelist  string

	Scanner scannerOptions

	Agents  string
	LastFM  lastfmOptions
	Spotify spotifyOptions

	// DevFlags. These are used to enable/disable debugging and incomplete features
	DevLogSourceLine           bool
	DevLogLevels               map[string]string
	DevAutoCreateAdminPassword string
	DevAutoLoginUsername       string
	DevPreCacheAlbumArtwork    bool
	DevFastAccessCoverArt      bool
	DevActivityPanel           bool
	DevEnableShare             bool
	DevSidebarPlaylists        bool
	DevEnableBufferedScrobble  bool
<<<<<<< HEAD
	DevEnableInfiniteScroll    bool
=======
	DevShowArtistPage          bool
	DevListenBrainzEnabled     bool
>>>>>>> b2acec0a
}

type scannerOptions struct {
	Extractor       string
	GenreSeparators string
}

type lastfmOptions struct {
	Enabled  bool
	ApiKey   string
	Secret   string
	Language string
}

type spotifyOptions struct {
	ID     string
	Secret string
}

var (
	Server = &configOptions{}
	hooks  []func()
)

func LoadFromFile(confFile string) {
	viper.SetConfigFile(confFile)
	Load()
}

func Load() {
	err := viper.Unmarshal(&Server)
	if err != nil {
		fmt.Println("FATAL: Error parsing config:", err)
		os.Exit(1)
	}
	err = os.MkdirAll(Server.DataFolder, os.ModePerm)
	if err != nil {
		fmt.Println("FATAL: Error creating data path:", "path", Server.DataFolder, err)
		os.Exit(1)
	}
	Server.ConfigFile = viper.GetViper().ConfigFileUsed()
	if Server.DbPath == "" {
		Server.DbPath = filepath.Join(Server.DataFolder, consts.DefaultDbPath)
	}

	log.SetLevelString(Server.LogLevel)
	log.SetLogLevels(Server.DevLogLevels)
	log.SetLogSourceLine(Server.DevLogSourceLine)
	log.SetRedacting(Server.EnableLogRedacting)

	if err := validateScanSchedule(); err != nil {
		os.Exit(1)
	}

	// Print current configuration if log level is Debug
	if log.CurrentLevel() >= log.LevelDebug {
		prettyConf := pretty.Sprintf("Loaded configuration from '%s': %# v", Server.ConfigFile, Server)
		if Server.EnableLogRedacting {
			prettyConf = log.Redact(prettyConf)
		}
		fmt.Println(prettyConf)
	}

	if !Server.EnableExternalServices {
		disableExternalServices()
	}

	// Call init hooks
	for _, hook := range hooks {
		hook()
	}
}

func disableExternalServices() {
	log.Info("All external integrations are DISABLED!")
	Server.LastFM.Enabled = false
	Server.Spotify.ID = ""
	if Server.UILoginBackgroundURL == consts.DefaultUILoginBackgroundURL {
		Server.UILoginBackgroundURL = consts.DefaultUILoginBackgroundURLOffline
	}
	Server.DevListenBrainzEnabled = false
}

func validateScanSchedule() error {
	if Server.ScanInterval != -1 {
		log.Warn("ScanInterval is DEPRECATED. Please use ScanSchedule. See docs at https://navidrome.org/docs/usage/configuration-options/")
		if Server.ScanSchedule != "@every 1m" {
			log.Error("You cannot specify both ScanInterval and ScanSchedule, ignoring ScanInterval")
		} else {
			if Server.ScanInterval == 0 {
				Server.ScanSchedule = ""
			} else {
				Server.ScanSchedule = fmt.Sprintf("@every %s", Server.ScanInterval)
			}
			log.Warn("Setting ScanSchedule", "schedule", Server.ScanSchedule)
		}
	}
	if Server.ScanSchedule == "0" || Server.ScanSchedule == "" {
		Server.ScanSchedule = ""
		return nil
	}
	if _, err := time.ParseDuration(Server.ScanSchedule); err == nil {
		Server.ScanSchedule = "@every " + Server.ScanSchedule
	}
	c := cron.New()
	_, err := c.AddFunc(Server.ScanSchedule, func() {})
	if err != nil {
		log.Error("Invalid ScanSchedule. Please read format spec at https://pkg.go.dev/github.com/robfig/cron#hdr-CRON_Expression_Format", "schedule", Server.ScanSchedule, err)
	}
	return err
}

// AddHook is used to register initialization code that should run as soon as the config is loaded
func AddHook(hook func()) {
	hooks = append(hooks, hook)
}

func init() {
	viper.SetDefault("musicfolder", filepath.Join(".", "music"))
	viper.SetDefault("datafolder", ".")
	viper.SetDefault("loglevel", "info")
	viper.SetDefault("address", "0.0.0.0")
	viper.SetDefault("port", 4533)
	viper.SetDefault("sessiontimeout", consts.DefaultSessionTimeout)
	viper.SetDefault("scaninterval", -1)
	viper.SetDefault("scanschedule", "@every 1m")
	viper.SetDefault("baseurl", "")
	viper.SetDefault("uiloginbackgroundurl", consts.DefaultUILoginBackgroundURL)
	viper.SetDefault("enabletranscodingconfig", false)
	viper.SetDefault("transcodingcachesize", "100MB")
	viper.SetDefault("imagecachesize", "100MB")
	viper.SetDefault("autoimportplaylists", true)
	viper.SetDefault("playlistspath", consts.DefaultPlaylistsPath)
	viper.SetDefault("enabledownloads", true)
	viper.SetDefault("enableexternalservices", true)

	// Config options only valid for file/env configuration
	viper.SetDefault("searchfullstring", false)
	viper.SetDefault("recentlyaddedbymodtime", false)
	viper.SetDefault("ignoredarticles", "The El La Los Las Le Les Os As O A")
	viper.SetDefault("indexgroups", "A B C D E F G H I J K L M N O P Q R S T U V W X-Z(XYZ) [Unknown]([)")
	viper.SetDefault("probecommand", "ffmpeg %s -f ffmetadata")
	viper.SetDefault("coverartpriority", "embedded, cover.*, folder.*, front.*")
	viper.SetDefault("coverjpegquality", 75)
	viper.SetDefault("uiwelcomemessage", "")
	viper.SetDefault("enablegravatar", false)
	viper.SetDefault("enablefavourites", true)
	viper.SetDefault("enablestarrating", true)
	viper.SetDefault("enableuserediting", true)
	viper.SetDefault("defaulttheme", "Dark")
	viper.SetDefault("enablecoveranimation", true)
	viper.SetDefault("gatrackingid", "")
	viper.SetDefault("enablelogredacting", true)
	viper.SetDefault("authrequestlimit", 5)
	viper.SetDefault("authwindowlength", 20*time.Second)
	viper.SetDefault("passwordencryptionkey", "")

	viper.SetDefault("reverseproxyuserheader", "Remote-User")
	viper.SetDefault("reverseproxywhitelist", "")

	viper.SetDefault("scanner.extractor", consts.DefaultScannerExtractor)
	viper.SetDefault("scanner.genreseparators", ";/,")

	viper.SetDefault("agents", "lastfm,spotify")
	viper.SetDefault("lastfm.enabled", true)
	viper.SetDefault("lastfm.language", "en")
	viper.SetDefault("lastfm.apikey", consts.LastFMAPIKey)
	viper.SetDefault("lastfm.secret", consts.LastFMAPISecret)
	viper.SetDefault("spotify.id", "")
	viper.SetDefault("spotify.secret", "")

	// DevFlags. These are used to enable/disable debugging and incomplete features
	viper.SetDefault("devlogsourceline", false)
	viper.SetDefault("devautocreateadminpassword", "")
	viper.SetDefault("devautologinusername", "")
	viper.SetDefault("devprecachealbumartwork", false)
	viper.SetDefault("devfastaccesscoverart", false)
	viper.SetDefault("devactivitypanel", true)
	viper.SetDefault("devenableshare", false)
	viper.SetDefault("devenablebufferedscrobble", true)
	viper.SetDefault("devsidebarplaylists", true)
	viper.SetDefault("devshowartistpage", true)
	viper.SetDefault("devlistenbrainzenabled", false)
}

func InitConfig(cfgFile string) {
	cfgFile = getConfigFile(cfgFile)
	if cfgFile != "" {
		// Use config file from the flag.
		viper.SetConfigFile(cfgFile)
	} else {
		// Search config in local directory with name "navidrome" (without extension).
		viper.AddConfigPath(".")
		viper.SetConfigName("navidrome")
	}

	_ = viper.BindEnv("port")
	viper.SetEnvPrefix("ND")
	replacer := strings.NewReplacer(".", "_")
	viper.SetEnvKeyReplacer(replacer)
	viper.AutomaticEnv()

	err := viper.ReadInConfig()
	if viper.ConfigFileUsed() != "" && err != nil {
		fmt.Println("FATAL: Navidrome could not open config file: ", err)
		os.Exit(1)
	}
}

func getConfigFile(cfgFile string) string {
	if cfgFile != "" {
		return cfgFile
	}
	return os.Getenv("ND_CONFIGFILE")
}<|MERGE_RESOLUTION|>--- conflicted
+++ resolved
@@ -74,12 +74,9 @@
 	DevEnableShare             bool
 	DevSidebarPlaylists        bool
 	DevEnableBufferedScrobble  bool
-<<<<<<< HEAD
 	DevEnableInfiniteScroll    bool
-=======
 	DevShowArtistPage          bool
 	DevListenBrainzEnabled     bool
->>>>>>> b2acec0a
 }
 
 type scannerOptions struct {
