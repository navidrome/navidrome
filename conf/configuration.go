--- conflicted
+++ resolved
@@ -106,7 +106,6 @@
 	Agents                          string
 
 	// DevFlags. These are used to enable/disable debugging and incomplete features
-<<<<<<< HEAD
 	DevLogLevels                      map[string]string `json:",omitempty"`
 	DevLogSourceLine                  bool
 	DevEnableProfiler                 bool
@@ -126,39 +125,14 @@
 	DevAlbumInfoTimeToLive            time.Duration
 	DevExternalScanner                bool
 	DevScannerThreads                 uint
+	DevSelectiveWatcher               bool
 	DevInsightsInitialDelay           time.Duration
 	DevEnablePlayerInsights           bool
+	DevEnablePluginsInsights          bool
 	DevPluginCompilationTimeout       time.Duration
 	DevExternalArtistFetchMultiplier  float64
+	DevOptimizeDB                     bool
 	DevPreserveUnicodeInExternalCalls bool
-=======
-	DevLogLevels                     map[string]string `json:",omitempty"`
-	DevLogSourceLine                 bool
-	DevEnableProfiler                bool
-	DevAutoCreateAdminPassword       string
-	DevAutoLoginUsername             string
-	DevActivityPanel                 bool
-	DevActivityPanelUpdateRate       time.Duration
-	DevSidebarPlaylists              bool
-	DevShowArtistPage                bool
-	DevUIShowConfig                  bool
-	DevNewEventStream                bool
-	DevOffsetOptimize                int
-	DevArtworkMaxRequests            int
-	DevArtworkThrottleBacklogLimit   int
-	DevArtworkThrottleBacklogTimeout time.Duration
-	DevArtistInfoTimeToLive          time.Duration
-	DevAlbumInfoTimeToLive           time.Duration
-	DevExternalScanner               bool
-	DevScannerThreads                uint
-	DevSelectiveWatcher              bool
-	DevInsightsInitialDelay          time.Duration
-	DevEnablePlayerInsights          bool
-	DevEnablePluginsInsights         bool
-	DevPluginCompilationTimeout      time.Duration
-	DevExternalArtistFetchMultiplier float64
-	DevOptimizeDB                    bool
->>>>>>> 917726c1
 }
 
 type scannerOptions struct {
@@ -656,11 +630,8 @@
 	viper.SetDefault("devenablepluginsinsights", true)
 	viper.SetDefault("devplugincompilationtimeout", time.Minute)
 	viper.SetDefault("devexternalartistfetchmultiplier", 1.5)
-<<<<<<< HEAD
+	viper.SetDefault("devoptimizedb", true)
 	viper.SetDefault("devpreserveunicodeinexternalcalls", false)
-=======
-	viper.SetDefault("devoptimizedb", true)
->>>>>>> 917726c1
 }
 
 func init() {
