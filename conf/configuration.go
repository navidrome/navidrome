--- conflicted
+++ resolved
@@ -116,13 +116,10 @@
 	DevArtworkThrottleBacklogTimeout time.Duration
 	DevArtistInfoTimeToLive          time.Duration
 	DevAlbumInfoTimeToLive           time.Duration
-<<<<<<< HEAD
 	DevExternalScanner               bool
 	DevScannerThreads                uint
-=======
 	DevInsightsInitialDelay          time.Duration
 	DevEnablePlayerInsights          bool
->>>>>>> 2d8507cf
 }
 
 type scannerOptions struct {
@@ -505,13 +502,10 @@
 	viper.SetDefault("devartworkthrottlebacklogtimeout", consts.RequestThrottleBacklogTimeout)
 	viper.SetDefault("devartistinfotimetolive", consts.ArtistInfoTimeToLive)
 	viper.SetDefault("devalbuminfotimetolive", consts.AlbumInfoTimeToLive)
-<<<<<<< HEAD
 	viper.SetDefault("devexternalscanner", false)
 	viper.SetDefault("devscannerthreads", 5)
-=======
 	viper.SetDefault("devinsightsinitialdelay", consts.InsightsInitialDelay)
 	viper.SetDefault("devenableplayerinsights", true)
->>>>>>> 2d8507cf
 }
 
 func InitConfig(cfgFile string) {
