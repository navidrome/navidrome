package conf

import (
	"fmt"
	"net/url"
	"os"
	"path/filepath"
	"runtime"
	"strings"
	"time"

	"github.com/bmatcuk/doublestar/v4"
	"github.com/go-viper/encoding/ini"
	"github.com/kr/pretty"
	"github.com/navidrome/navidrome/consts"
	"github.com/navidrome/navidrome/log"
	"github.com/navidrome/navidrome/utils/chain"
	"github.com/robfig/cron/v3"
	"github.com/spf13/viper"
)

type configOptions struct {
	ConfigFile                      string
	Address                         string
	Port                            int
	UnixSocketPerm                  string
	MusicFolder                     string
	DataFolder                      string
	CacheFolder                     string
	DbPath                          string
	LogLevel                        string
	LogFile                         string
	SessionTimeout                  time.Duration
	BaseURL                         string
	BasePath                        string
	BaseHost                        string
	BaseScheme                      string
	TLSCert                         string
	TLSKey                          string
	UILoginBackgroundURL            string
	UIWelcomeMessage                string
	MaxSidebarPlaylists             int
	EnableTranscodingConfig         bool
	EnableDownloads                 bool
	EnableExternalServices          bool
	EnableInsightsCollector         bool
	EnableMediaFileCoverArt         bool
	TranscodingCacheSize            string
	ImageCacheSize                  string
	AlbumPlayCountMode              string
	EnableArtworkPrecache           bool
	AutoImportPlaylists             bool
	DefaultPlaylistPublicVisibility bool
	PlaylistsPath                   string
	SmartPlaylistRefreshDelay       time.Duration
	AutoTranscodeDownload           bool
	DefaultDownsamplingFormat       string
	SearchFullString                bool
	RecentlyAddedByModTime          bool
	PreferSortTags                  bool
	IgnoredArticles                 string
	IndexGroups                     string
	FFmpegPath                      string
	MPVPath                         string
	MPVCmdTemplate                  string
	CoverArtPriority                string
	CoverJpegQuality                int
	ArtistArtPriority               string
	EnableGravatar                  bool
	EnableFavourites                bool
	EnableStarRating                bool
	EnableUserEditing               bool
	EnableSharing                   bool
	ShareURL                        string
	DefaultShareExpiration          time.Duration
	DefaultDownloadableShare        bool
	DefaultTheme                    string
	DefaultLanguage                 string
	DefaultUIVolume                 int
	EnableReplayGain                bool
	EnableCoverAnimation            bool
	GATrackingID                    string
	EnableLogRedacting              bool
	AuthRequestLimit                int
	AuthWindowLength                time.Duration
	PasswordEncryptionKey           string
	ReverseProxyUserHeader          string
	ReverseProxyWhitelist           string
	HTTPSecurityHeaders             secureOptions
	Prometheus                      prometheusOptions
	Scanner                         scannerOptions
	Jukebox                         jukeboxOptions
	Backup                          backupOptions
	PID                             pidOptions
	Inspect                         inspectOptions
	Subsonic                        subsonicOptions
	LyricsPriority                  string

	Agents       string
	LastFM       lastfmOptions
	Spotify      spotifyOptions
	ListenBrainz listenBrainzOptions
	Tags         map[string]TagConf

	// DevFlags. These are used to enable/disable debugging and incomplete features
	DevLogSourceLine                 bool
	DevLogLevels                     map[string]string
	DevEnableProfiler                bool
	DevAutoCreateAdminPassword       string
	DevAutoLoginUsername             string
	DevActivityPanel                 bool
	DevActivityPanelUpdateRate       time.Duration
	DevSidebarPlaylists              bool
	DevShowArtistPage                bool
	DevOffsetOptimize                int
	DevArtworkMaxRequests            int
	DevArtworkThrottleBacklogLimit   int
	DevArtworkThrottleBacklogTimeout time.Duration
	DevArtistInfoTimeToLive          time.Duration
	DevAlbumInfoTimeToLive           time.Duration
	DevExternalScanner               bool
	DevScannerThreads                uint
	DevInsightsInitialDelay          time.Duration
	DevEnablePlayerInsights          bool
}

type scannerOptions struct {
	Enabled            bool
	Schedule           string
	WatcherWait        time.Duration
	ScanOnStartup      bool
	Extractor          string
	ArtistJoiner       string
	GenreSeparators    string // Deprecated: Use Tags.genre.Split instead
	GroupAlbumReleases bool   // Deprecated: Use PID.Album instead
	FollowSymlinks     bool   // Whether to follow symlinks when scanning directories
	PurgeMissing       string // Values: "never", "always", "full"
}

type subsonicOptions struct {
	AppendSubtitle        bool
	ArtistParticipations  bool
	DefaultReportRealPath bool
	LegacyClients         string
}

type TagConf struct {
	Ignore    bool     `yaml:"ignore"`
	Aliases   []string `yaml:"aliases"`
	Type      string   `yaml:"type"`
	MaxLength int      `yaml:"maxLength"`
	Split     []string `yaml:"split"`
	Album     bool     `yaml:"album"`
}

type lastfmOptions struct {
	Enabled  bool
	ApiKey   string
	Secret   string
	Language string
}

type spotifyOptions struct {
	ID     string
	Secret string
}

type listenBrainzOptions struct {
	Enabled bool
	BaseURL string
}

type secureOptions struct {
	CustomFrameOptionsValue string
}

type prometheusOptions struct {
	Enabled     bool
	MetricsPath string
	Password    string
}

type AudioDeviceDefinition []string

type jukeboxOptions struct {
	Enabled   bool
	Devices   []AudioDeviceDefinition
	Default   string
	AdminOnly bool
}

type backupOptions struct {
	Count    int
	Path     string
	Schedule string
}

type pidOptions struct {
	Track string
	Album string
}

type inspectOptions struct {
	Enabled        bool
	MaxRequests    int
	BacklogLimit   int
	BacklogTimeout int
}

var (
	Server = &configOptions{}
	hooks  []func()
)

func LoadFromFile(confFile string) {
	viper.SetConfigFile(confFile)
	err := viper.ReadInConfig()
	if err != nil {
		_, _ = fmt.Fprintln(os.Stderr, "FATAL: Error reading config file:", err)
		os.Exit(1)
	}
	Load(true)
}

func Load(noConfigDump bool) {
	parseIniFileConfiguration()

	err := viper.Unmarshal(&Server)
	if err != nil {
		_, _ = fmt.Fprintln(os.Stderr, "FATAL: Error parsing config:", err)
		os.Exit(1)
	}

	err = os.MkdirAll(Server.DataFolder, os.ModePerm)
	if err != nil {
		_, _ = fmt.Fprintln(os.Stderr, "FATAL: Error creating data path:", err)
		os.Exit(1)
	}

	if Server.CacheFolder == "" {
		Server.CacheFolder = filepath.Join(Server.DataFolder, "cache")
	}
	err = os.MkdirAll(Server.CacheFolder, os.ModePerm)
	if err != nil {
		_, _ = fmt.Fprintln(os.Stderr, "FATAL: Error creating cache path:", err)
		os.Exit(1)
	}

	Server.ConfigFile = viper.GetViper().ConfigFileUsed()
	if Server.DbPath == "" {
		Server.DbPath = filepath.Join(Server.DataFolder, consts.DefaultDbPath)
	}

	if Server.Backup.Path != "" {
		err = os.MkdirAll(Server.Backup.Path, os.ModePerm)
		if err != nil {
			_, _ = fmt.Fprintln(os.Stderr, "FATAL: Error creating backup path:", err)
			os.Exit(1)
		}
	}

	out := os.Stderr
	if Server.LogFile != "" {
		out, err = os.OpenFile(Server.LogFile, os.O_APPEND|os.O_CREATE|os.O_WRONLY, 0644)
		if err != nil {
			_, _ = fmt.Fprintf(os.Stderr, "FATAL: Error opening log file %s: %s\n", Server.LogFile, err.Error())
			os.Exit(1)
		}
		log.SetOutput(out)
	}

	log.SetLevelString(Server.LogLevel)
	log.SetLogLevels(Server.DevLogLevels)
	log.SetLogSourceLine(Server.DevLogSourceLine)
	log.SetRedacting(Server.EnableLogRedacting)

	err = chain.RunSequentially(
		validateScanSchedule,
		validateBackupSchedule,
		validatePlaylistsPath,
		validatePurgeMissingOption,
	)
	if err != nil {
		os.Exit(1)
	}

	if Server.BaseURL != "" {
		u, err := url.Parse(Server.BaseURL)
		if err != nil {
			_, _ = fmt.Fprintln(os.Stderr, "FATAL: Invalid BaseURL:", err)
			os.Exit(1)
		}
		Server.BasePath = u.Path
		u.Path = ""
		u.RawQuery = ""
		Server.BaseHost = u.Host
		Server.BaseScheme = u.Scheme
	}

	// Print current configuration if log level is Debug
	if log.IsGreaterOrEqualTo(log.LevelDebug) && !noConfigDump {
		prettyConf := pretty.Sprintf("Loaded configuration from '%s': %# v", Server.ConfigFile, Server)
		if Server.EnableLogRedacting {
			prettyConf = log.Redact(prettyConf)
		}
		_, _ = fmt.Fprintln(out, prettyConf)
	}

	if !Server.EnableExternalServices {
		disableExternalServices()
	}

	if Server.Scanner.Extractor != consts.DefaultScannerExtractor {
		log.Warn(fmt.Sprintf("Extractor '%s' is not implemented, using 'taglib'", Server.Scanner.Extractor))
		Server.Scanner.Extractor = consts.DefaultScannerExtractor
	}
	logDeprecatedOptions("Scanner.GenreSeparators")
	logDeprecatedOptions("Scanner.GroupAlbumReleases")
	logDeprecatedOptions("DevEnableBufferedScrobble") // Deprecated: Buffered scrobbling is now always enabled and this option is ignored

	// Call init hooks
	for _, hook := range hooks {
		hook()
	}
}

func logDeprecatedOptions(options ...string) {
	for _, option := range options {
		envVar := "ND_" + strings.ToUpper(strings.ReplaceAll(option, ".", "_"))
		if os.Getenv(envVar) != "" {
			log.Warn(fmt.Sprintf("Option '%s' is deprecated and will be ignored in a future release", envVar))
		}
		if viper.InConfig(option) {
			log.Warn(fmt.Sprintf("Option '%s' is deprecated and will be ignored in a future release", option))
		}
	}
}

// parseIniFileConfiguration is used to parse the config file when it is in INI format. For INI files, it
// would require a nested structure, so instead we unmarshal it to a map and then merge the nested [default]
// section into the root level.
func parseIniFileConfiguration() {
	cfgFile := viper.ConfigFileUsed()
	if strings.ToLower(filepath.Ext(cfgFile)) == ".ini" {
		var iniConfig map[string]interface{}
		err := viper.Unmarshal(&iniConfig)
		if err != nil {
			_, _ = fmt.Fprintln(os.Stderr, "FATAL: Error parsing config:", err)
			os.Exit(1)
		}
		cfg, ok := iniConfig["default"].(map[string]any)
		if !ok {
			_, _ = fmt.Fprintln(os.Stderr, "FATAL: Error parsing config: missing [default] section:", iniConfig)
			os.Exit(1)
		}
		err = viper.MergeConfigMap(cfg)
		if err != nil {
			_, _ = fmt.Fprintln(os.Stderr, "FATAL: Error parsing config:", err)
			os.Exit(1)
		}
	}
}

func disableExternalServices() {
	log.Info("All external integrations are DISABLED!")
	Server.EnableInsightsCollector = false
	Server.LastFM.Enabled = false
	Server.Spotify.ID = ""
	Server.ListenBrainz.Enabled = false
	Server.Agents = ""
	if Server.UILoginBackgroundURL == consts.DefaultUILoginBackgroundURL {
		Server.UILoginBackgroundURL = consts.DefaultUILoginBackgroundURLOffline
	}
}

func validatePlaylistsPath() error {
	for _, path := range strings.Split(Server.PlaylistsPath, string(filepath.ListSeparator)) {
		_, err := doublestar.Match(path, "")
		if err != nil {
			log.Error("Invalid PlaylistsPath", "path", path, err)
			return err
		}
	}
	return nil
}

func validatePurgeMissingOption() error {
	allowedValues := []string{consts.PurgeMissingNever, consts.PurgeMissingAlways, consts.PurgeMissingFull}
	valid := false
	for _, v := range allowedValues {
		if v == Server.Scanner.PurgeMissing {
			valid = true
			break
		}
	}
	if !valid {
		err := fmt.Errorf("Invalid Scanner.PurgeMissing value: '%s'. Must be one of: %v", Server.Scanner.PurgeMissing, allowedValues)
		log.Error(err.Error())
		Server.Scanner.PurgeMissing = consts.PurgeMissingNever
		return err
	}
	return nil
}

func validateScanSchedule() error {
	if Server.Scanner.Schedule == "0" || Server.Scanner.Schedule == "" {
		Server.Scanner.Schedule = ""
		return nil
	}
	var err error
	Server.Scanner.Schedule, err = validateSchedule(Server.Scanner.Schedule, "Scanner.Schedule")
	return err
}

func validateBackupSchedule() error {
	if Server.Backup.Path == "" || Server.Backup.Schedule == "" || Server.Backup.Count == 0 {
		Server.Backup.Schedule = ""
		return nil
	}
	var err error
	Server.Backup.Schedule, err = validateSchedule(Server.Backup.Schedule, "Backup.Schedule")
	return err
}

func validateSchedule(schedule, field string) (string, error) {
	if _, err := time.ParseDuration(schedule); err == nil {
		schedule = "@every " + schedule
	}
	c := cron.New()
	id, err := c.AddFunc(schedule, func() {})
	if err != nil {
		log.Error(fmt.Sprintf("Invalid %s. Please read format spec at https://pkg.go.dev/github.com/robfig/cron#hdr-CRON_Expression_Format", field), "schedule", schedule, err)
	} else {
		c.Remove(id)
	}
	return schedule, err
}

// AddHook is used to register initialization code that should run as soon as the config is loaded
func AddHook(hook func()) {
	hooks = append(hooks, hook)
}

func setViperDefaults() {
	viper.SetDefault("musicfolder", filepath.Join(".", "music"))
	viper.SetDefault("cachefolder", "")
	viper.SetDefault("datafolder", ".")
	viper.SetDefault("loglevel", "info")
	viper.SetDefault("logfile", "")
	viper.SetDefault("address", "0.0.0.0")
	viper.SetDefault("port", 4533)
	viper.SetDefault("unixsocketperm", "0660")
	viper.SetDefault("sessiontimeout", consts.DefaultSessionTimeout)
	viper.SetDefault("baseurl", "")
	viper.SetDefault("tlscert", "")
	viper.SetDefault("tlskey", "")
	viper.SetDefault("uiloginbackgroundurl", consts.DefaultUILoginBackgroundURL)
	viper.SetDefault("uiwelcomemessage", "")
	viper.SetDefault("maxsidebarplaylists", consts.DefaultMaxSidebarPlaylists)
	viper.SetDefault("enabletranscodingconfig", false)
	viper.SetDefault("transcodingcachesize", "100MB")
	viper.SetDefault("imagecachesize", "100MB")
	viper.SetDefault("albumplaycountmode", consts.AlbumPlayCountModeAbsolute)
	viper.SetDefault("enableartworkprecache", true)
	viper.SetDefault("autoimportplaylists", true)
	viper.SetDefault("defaultplaylistpublicvisibility", false)
	viper.SetDefault("playlistspath", "")
	viper.SetDefault("smartPlaylistRefreshDelay", 5*time.Second)
	viper.SetDefault("enabledownloads", true)
	viper.SetDefault("enableexternalservices", true)
	viper.SetDefault("enablemediafilecoverart", true)
	viper.SetDefault("autotranscodedownload", false)
	viper.SetDefault("defaultdownsamplingformat", consts.DefaultDownsamplingFormat)
	viper.SetDefault("searchfullstring", false)
	viper.SetDefault("recentlyaddedbymodtime", false)
	viper.SetDefault("prefersorttags", false)
	viper.SetDefault("ignoredarticles", "The El La Los Las Le Les Os As O A")
	viper.SetDefault("indexgroups", "A B C D E F G H I J K L M N O P Q R S T U V W X-Z(XYZ) [Unknown]([)")
	viper.SetDefault("ffmpegpath", "")
<<<<<<< HEAD
	viper.SetDefault("mpvcmdtemplate", "mpv --audio-device=%d --no-audio-display %f --input-ipc-server=%s")

=======
	viper.SetDefault("mpvcmdtemplate", "mpv --audio-device=%d --no-audio-display --pause %f --input-ipc-server=%s")
>>>>>>> 71851b07
	viper.SetDefault("coverartpriority", "cover.*, folder.*, front.*, embedded, external")
	viper.SetDefault("coverjpegquality", 75)
	viper.SetDefault("artistartpriority", "artist.*, album/artist.*, external")
	viper.SetDefault("enablegravatar", false)
	viper.SetDefault("enablefavourites", true)
	viper.SetDefault("enablestarrating", true)
	viper.SetDefault("enableuserediting", true)
	viper.SetDefault("defaulttheme", "Dark")
	viper.SetDefault("defaultlanguage", "")
	viper.SetDefault("defaultuivolume", consts.DefaultUIVolume)
	viper.SetDefault("enablereplaygain", true)
	viper.SetDefault("enablecoveranimation", true)
	viper.SetDefault("enablesharing", false)
	viper.SetDefault("shareurl", "")
	viper.SetDefault("defaultshareexpiration", 8760*time.Hour)
	viper.SetDefault("defaultdownloadableshare", false)
	viper.SetDefault("gatrackingid", "")
	viper.SetDefault("enableinsightscollector", true)
	viper.SetDefault("enablelogredacting", true)
	viper.SetDefault("authrequestlimit", 5)
	viper.SetDefault("authwindowlength", 20*time.Second)
	viper.SetDefault("passwordencryptionkey", "")
	viper.SetDefault("reverseproxyuserheader", "Remote-User")
	viper.SetDefault("reverseproxywhitelist", "")
	viper.SetDefault("prometheus.enabled", false)
	viper.SetDefault("prometheus.metricspath", consts.PrometheusDefaultPath)
	viper.SetDefault("prometheus.password", "")
	viper.SetDefault("jukebox.enabled", false)
	viper.SetDefault("jukebox.devices", []AudioDeviceDefinition{})
	viper.SetDefault("jukebox.default", "")
	viper.SetDefault("jukebox.adminonly", true)
	viper.SetDefault("scanner.enabled", true)
	viper.SetDefault("scanner.schedule", "0")
	viper.SetDefault("scanner.extractor", consts.DefaultScannerExtractor)
	viper.SetDefault("scanner.watcherwait", consts.DefaultWatcherWait)
	viper.SetDefault("scanner.scanonstartup", true)
	viper.SetDefault("scanner.artistjoiner", consts.ArtistJoiner)
	viper.SetDefault("scanner.genreseparators", "")
	viper.SetDefault("scanner.groupalbumreleases", false)
	viper.SetDefault("scanner.followsymlinks", true)
	viper.SetDefault("scanner.purgemissing", "never")
	viper.SetDefault("subsonic.appendsubtitle", true)
	viper.SetDefault("subsonic.artistparticipations", false)
	viper.SetDefault("subsonic.defaultreportrealpath", false)
	viper.SetDefault("subsonic.legacyclients", "DSub")
	viper.SetDefault("agents", "lastfm,spotify")
	viper.SetDefault("lastfm.enabled", true)
	viper.SetDefault("lastfm.language", "en")
	viper.SetDefault("lastfm.apikey", "")
	viper.SetDefault("lastfm.secret", "")
	viper.SetDefault("spotify.id", "")
	viper.SetDefault("spotify.secret", "")
	viper.SetDefault("listenbrainz.enabled", true)
	viper.SetDefault("listenbrainz.baseurl", "https://api.listenbrainz.org/1/")
	viper.SetDefault("httpsecurityheaders.customframeoptionsvalue", "DENY")
	viper.SetDefault("backup.path", "")
	viper.SetDefault("backup.schedule", "")
	viper.SetDefault("backup.count", 0)
	viper.SetDefault("pid.track", consts.DefaultTrackPID)
	viper.SetDefault("pid.album", consts.DefaultAlbumPID)
	viper.SetDefault("inspect.enabled", true)
	viper.SetDefault("inspect.maxrequests", 1)
	viper.SetDefault("inspect.backloglimit", consts.RequestThrottleBacklogLimit)
	viper.SetDefault("inspect.backlogtimeout", consts.RequestThrottleBacklogTimeout)
	viper.SetDefault("lyricspriority", ".lrc,.txt,embedded")
	viper.SetDefault("devlogsourceline", false)
	viper.SetDefault("devenableprofiler", false)
	viper.SetDefault("devautocreateadminpassword", "")
	viper.SetDefault("devautologinusername", "")
	viper.SetDefault("devactivitypanel", true)
	viper.SetDefault("devactivitypanelupdaterate", 300*time.Millisecond)
	viper.SetDefault("devsidebarplaylists", true)
	viper.SetDefault("devshowartistpage", true)
	viper.SetDefault("devoffsetoptimize", 50000)
	viper.SetDefault("devartworkmaxrequests", max(2, runtime.NumCPU()/3))
	viper.SetDefault("devartworkthrottlebackloglimit", consts.RequestThrottleBacklogLimit)
	viper.SetDefault("devartworkthrottlebacklogtimeout", consts.RequestThrottleBacklogTimeout)
	viper.SetDefault("devartistinfotimetolive", consts.ArtistInfoTimeToLive)
	viper.SetDefault("devalbuminfotimetolive", consts.AlbumInfoTimeToLive)
	viper.SetDefault("devexternalscanner", true)
	viper.SetDefault("devscannerthreads", 5)
	viper.SetDefault("devinsightsinitialdelay", consts.InsightsInitialDelay)
	viper.SetDefault("devenableplayerinsights", true)
}

func init() {
	setViperDefaults()
}

func InitConfig(cfgFile string) {
	codecRegistry := viper.NewCodecRegistry()
	_ = codecRegistry.RegisterCodec("ini", ini.Codec{})
	viper.SetOptions(viper.WithCodecRegistry(codecRegistry))

	cfgFile = getConfigFile(cfgFile)
	if cfgFile != "" {
		// Use config file from the flag.
		viper.SetConfigFile(cfgFile)
	} else {
		// Search config in local directory with name "navidrome" (without extension).
		viper.AddConfigPath(".")
		viper.SetConfigName("navidrome")
	}

	_ = viper.BindEnv("port")
	viper.SetEnvPrefix("ND")
	replacer := strings.NewReplacer(".", "_")
	viper.SetEnvKeyReplacer(replacer)
	viper.AutomaticEnv()

	err := viper.ReadInConfig()
	if viper.ConfigFileUsed() != "" && err != nil {
		_, _ = fmt.Fprintln(os.Stderr, "FATAL: Navidrome could not open config file: ", err)
		os.Exit(1)
	}
}

// getConfigFile returns the path to the config file, either from the flag or from the environment variable.
// If it is defined in the environment variable, it will check if the file exists.
func getConfigFile(cfgFile string) string {
	if cfgFile != "" {
		return cfgFile
	}
	cfgFile = os.Getenv("ND_CONFIGFILE")
	if cfgFile != "" {
		if _, err := os.Stat(cfgFile); err == nil {
			return cfgFile
		}
	}
	return ""
}<|MERGE_RESOLUTION|>--- conflicted
+++ resolved
@@ -477,12 +477,7 @@
 	viper.SetDefault("ignoredarticles", "The El La Los Las Le Les Os As O A")
 	viper.SetDefault("indexgroups", "A B C D E F G H I J K L M N O P Q R S T U V W X-Z(XYZ) [Unknown]([)")
 	viper.SetDefault("ffmpegpath", "")
-<<<<<<< HEAD
 	viper.SetDefault("mpvcmdtemplate", "mpv --audio-device=%d --no-audio-display %f --input-ipc-server=%s")
-
-=======
-	viper.SetDefault("mpvcmdtemplate", "mpv --audio-device=%d --no-audio-display --pause %f --input-ipc-server=%s")
->>>>>>> 71851b07
 	viper.SetDefault("coverartpriority", "cover.*, folder.*, front.*, embedded, external")
 	viper.SetDefault("coverjpegquality", 75)
 	viper.SetDefault("artistartpriority", "artist.*, album/artist.*, external")
