package conf

import (
	"fmt"
	"os"
	"path/filepath"
	"runtime"
	"strings"
	"time"

	"github.com/kr/pretty"
	"github.com/navidrome/navidrome/consts"
	"github.com/navidrome/navidrome/log"
	"github.com/navidrome/navidrome/utils/number"
	"github.com/robfig/cron/v3"
	"github.com/spf13/viper"
)

type configOptions struct {
<<<<<<< HEAD
	ConfigFile              string
	Address                 string
	Port                    int
	MusicFolder             string
	DataFolder              string
	DbPath                  string
	LogLevel                string
	ScanInterval            time.Duration
	ScanSchedule            string
	SessionTimeout          time.Duration
	BaseURL                 string
	UILoginBackgroundURL    string
	EnableTranscodingConfig bool
	EnableDownloads         bool
	EnableExternalServices  bool
	TranscodingCacheSize    string
	ImageCacheSize          string
	AutoImportPlaylists     bool
	PlaylistsPath           string

	EnableDuplicateSearch  bool
	SearchFullString       bool
	RecentlyAddedByModTime bool
	IgnoredArticles        string
	IndexGroups            string
	ProbeCommand           string
	CoverArtPriority       string
	CoverJpegQuality       int
	UIWelcomeMessage       string
	EnableGravatar         bool
	EnableFavourites       bool
	EnableStarRating       bool
	EnableUserEditing      bool
	DefaultTheme           string
	DefaultLanguage        string
	DefaultUIVolume        int
	EnableCoverAnimation   bool
	GATrackingID           string
	EnableLogRedacting     bool
	AuthRequestLimit       int
	AuthWindowLength       time.Duration
	PasswordEncryptionKey  string
	ReverseProxyUserHeader string
	ReverseProxyWhitelist  string
	Prometheus             prometheusOptions

	Scanner scannerOptions
=======
	ConfigFile                   string
	Address                      string
	Port                         int
	MusicFolder                  string
	DataFolder                   string
	DbPath                       string
	LogLevel                     string
	ScanInterval                 time.Duration
	ScanSchedule                 string
	SessionTimeout               time.Duration
	BaseURL                      string
	UILoginBackgroundURL         string
	EnableTranscodingConfig      bool
	EnableDownloads              bool
	EnableExternalServices       bool
	EnableMediaFileCoverArt      bool
	TranscodingCacheSize         string
	ImageCacheSize               string
	AutoImportPlaylists          bool
	PlaylistsPath                string
	AutoTranscodeDownload        bool
	DefaultDownsamplingFormat    string
	SearchFullString             bool
	RecentlyAddedByModTime       bool
	IgnoredArticles              string
	IndexGroups                  string
	SubsonicArtistParticipations bool
	ProbeCommand                 string
	CoverArtPriority             string
	CoverJpegQuality             int
	UIWelcomeMessage             string
	EnableGravatar               bool
	EnableFavourites             bool
	EnableStarRating             bool
	EnableUserEditing            bool
	DefaultTheme                 string
	DefaultLanguage              string
	DefaultUIVolume              int
	EnableReplayGain             bool
	EnableCoverAnimation         bool
	GATrackingID                 string
	EnableLogRedacting           bool
	AuthRequestLimit             int
	AuthWindowLength             time.Duration
	PasswordEncryptionKey        string
	ReverseProxyUserHeader       string
	ReverseProxyWhitelist        string
	Prometheus                   prometheusOptions
	Scanner                      scannerOptions
>>>>>>> b825d3cf

	Agents       string
	LastFM       lastfmOptions
	Spotify      spotifyOptions
	ListenBrainz listenBrainzOptions

	// DevFlags. These are used to enable/disable debugging and incomplete features
	DevLogSourceLine                 bool
	DevLogLevels                     map[string]string
	DevAutoCreateAdminPassword       string
	DevAutoLoginUsername             string
	DevActivityPanel                 bool
	DevEnableShare                   bool
	DevSidebarPlaylists              bool
	DevEnableBufferedScrobble        bool
	DevShowArtistPage                bool
	DevArtworkMaxRequests            int
	DevArtworkThrottleBacklogLimit   int
	DevArtworkThrottleBacklogTimeout time.Duration
}

type scannerOptions struct {
	Extractor       string
	GenreSeparators string
}

type lastfmOptions struct {
	Enabled  bool
	ApiKey   string
	Secret   string
	Language string
}

type spotifyOptions struct {
	ID     string
	Secret string
}

type listenBrainzOptions struct {
	Enabled bool
	BaseURL string
}

type prometheusOptions struct {
	Enabled     bool
	MetricsPath string
}

var (
	Server = &configOptions{}
	hooks  []func()
)

func LoadFromFile(confFile string) {
	viper.SetConfigFile(confFile)
	Load()
}

func Load() {
	err := viper.Unmarshal(&Server)
	if err != nil {
		_, _ = fmt.Fprintln(os.Stderr, "FATAL: Error parsing config:", err)
		os.Exit(1)
	}
	err = os.MkdirAll(Server.DataFolder, os.ModePerm)
	if err != nil {
		_, _ = fmt.Fprintln(os.Stderr, "FATAL: Error creating data path:", "path", Server.DataFolder, err)
		os.Exit(1)
	}
	Server.ConfigFile = viper.GetViper().ConfigFileUsed()
	if Server.DbPath == "" {
		Server.DbPath = filepath.Join(Server.DataFolder, consts.DefaultDbPath)
	}

	log.SetLevelString(Server.LogLevel)
	log.SetLogLevels(Server.DevLogLevels)
	log.SetLogSourceLine(Server.DevLogSourceLine)
	log.SetRedacting(Server.EnableLogRedacting)

	if err := validateScanSchedule(); err != nil {
		os.Exit(1)
	}

	// Print current configuration if log level is Debug
	if log.CurrentLevel() >= log.LevelDebug {
		prettyConf := pretty.Sprintf("Loaded configuration from '%s': %# v", Server.ConfigFile, Server)
		if Server.EnableLogRedacting {
			prettyConf = log.Redact(prettyConf)
		}
		_, _ = fmt.Fprintln(os.Stderr, prettyConf)
	}

	if !Server.EnableExternalServices {
		disableExternalServices()
	}

	// Call init hooks
	for _, hook := range hooks {
		hook()
	}
}

func disableExternalServices() {
	log.Info("All external integrations are DISABLED!")
	Server.LastFM.Enabled = false
	Server.Spotify.ID = ""
	Server.ListenBrainz.Enabled = false
	Server.Agents = ""
	if Server.UILoginBackgroundURL == consts.DefaultUILoginBackgroundURL {
		Server.UILoginBackgroundURL = consts.DefaultUILoginBackgroundURLOffline
	}
}

func validateScanSchedule() error {
	if Server.ScanInterval != -1 {
		log.Warn("ScanInterval is DEPRECATED. Please use ScanSchedule. See docs at https://navidrome.org/docs/usage/configuration-options/")
		if Server.ScanSchedule != "@every 1m" {
			log.Error("You cannot specify both ScanInterval and ScanSchedule, ignoring ScanInterval")
		} else {
			if Server.ScanInterval == 0 {
				Server.ScanSchedule = ""
			} else {
				Server.ScanSchedule = fmt.Sprintf("@every %s", Server.ScanInterval)
			}
			log.Warn("Setting ScanSchedule", "schedule", Server.ScanSchedule)
		}
	}
	if Server.ScanSchedule == "0" || Server.ScanSchedule == "" {
		Server.ScanSchedule = ""
		return nil
	}
	if _, err := time.ParseDuration(Server.ScanSchedule); err == nil {
		Server.ScanSchedule = "@every " + Server.ScanSchedule
	}
	c := cron.New()
	_, err := c.AddFunc(Server.ScanSchedule, func() {})
	if err != nil {
		log.Error("Invalid ScanSchedule. Please read format spec at https://pkg.go.dev/github.com/robfig/cron#hdr-CRON_Expression_Format", "schedule", Server.ScanSchedule, err)
	}
	return err
}

// AddHook is used to register initialization code that should run as soon as the config is loaded
func AddHook(hook func()) {
	hooks = append(hooks, hook)
}

func init() {
	viper.SetDefault("musicfolder", filepath.Join(".", "music"))
	viper.SetDefault("datafolder", ".")
	viper.SetDefault("loglevel", "info")
	viper.SetDefault("address", "0.0.0.0")
	viper.SetDefault("port", 4533)
	viper.SetDefault("sessiontimeout", consts.DefaultSessionTimeout)
	viper.SetDefault("scaninterval", -1)
	viper.SetDefault("scanschedule", "@every 1m")
	viper.SetDefault("baseurl", "")
	viper.SetDefault("uiloginbackgroundurl", consts.DefaultUILoginBackgroundURL)
	viper.SetDefault("enabletranscodingconfig", false)
	viper.SetDefault("transcodingcachesize", "100MB")
	viper.SetDefault("imagecachesize", "100MB")
	viper.SetDefault("autoimportplaylists", true)
	viper.SetDefault("playlistspath", consts.DefaultPlaylistsPath)
	viper.SetDefault("enabledownloads", true)
	viper.SetDefault("enableexternalservices", true)
<<<<<<< HEAD

	// Config options only valid for file/env configuration
	viper.SetDefault("enableduplicatesearch", false)
=======
	viper.SetDefault("enableMediaFileCoverArt", true)
	viper.SetDefault("autotranscodedownload", false)
	viper.SetDefault("defaultdownsamplingformat", consts.DefaultDownsamplingFormat)
>>>>>>> b825d3cf
	viper.SetDefault("searchfullstring", false)
	viper.SetDefault("recentlyaddedbymodtime", false)
	viper.SetDefault("ignoredarticles", "The El La Los Las Le Les Os As O A")
	viper.SetDefault("indexgroups", "A B C D E F G H I J K L M N O P Q R S T U V W X-Z(XYZ) [Unknown]([)")
	viper.SetDefault("subsonicartistparticipations", false)
	viper.SetDefault("probecommand", "ffmpeg %s -f ffmetadata")
	viper.SetDefault("coverartpriority", "cover.*, folder.*, front.*, embedded, external")
	viper.SetDefault("coverjpegquality", 75)
	viper.SetDefault("uiwelcomemessage", "")
	viper.SetDefault("enablegravatar", false)
	viper.SetDefault("enablefavourites", true)
	viper.SetDefault("enablestarrating", true)
	viper.SetDefault("enableuserediting", true)
	viper.SetDefault("defaulttheme", "Dark")
	viper.SetDefault("defaultlanguage", "")
	viper.SetDefault("defaultuivolume", consts.DefaultUIVolume)
	viper.SetDefault("enablereplaygain", false)
	viper.SetDefault("enablecoveranimation", true)
	viper.SetDefault("gatrackingid", "")
	viper.SetDefault("enablelogredacting", true)
	viper.SetDefault("authrequestlimit", 5)
	viper.SetDefault("authwindowlength", 20*time.Second)
	viper.SetDefault("passwordencryptionkey", "")

	viper.SetDefault("reverseproxyuserheader", "Remote-User")
	viper.SetDefault("reverseproxywhitelist", "")

	viper.SetDefault("prometheus.enabled", false)
	viper.SetDefault("prometheus.metricspath", "/metrics")

	viper.SetDefault("scanner.extractor", consts.DefaultScannerExtractor)
	viper.SetDefault("scanner.genreseparators", ";/,")

	viper.SetDefault("agents", "lastfm,spotify")
	viper.SetDefault("lastfm.enabled", true)
	viper.SetDefault("lastfm.language", "en")
	viper.SetDefault("lastfm.apikey", consts.LastFMAPIKey)
	viper.SetDefault("lastfm.secret", consts.LastFMAPISecret)
	viper.SetDefault("spotify.id", "")
	viper.SetDefault("spotify.secret", "")
	viper.SetDefault("listenbrainz.enabled", true)
	viper.SetDefault("listenbrainz.baseurl", "https://api.listenbrainz.org/1/")

	// DevFlags. These are used to enable/disable debugging and incomplete features
	viper.SetDefault("devlogsourceline", false)
	viper.SetDefault("devautocreateadminpassword", "")
	viper.SetDefault("devautologinusername", "")
	viper.SetDefault("devactivitypanel", true)
	viper.SetDefault("devenableshare", false)
	viper.SetDefault("devenablebufferedscrobble", true)
	viper.SetDefault("devsidebarplaylists", true)
	viper.SetDefault("devshowartistpage", true)
	viper.SetDefault("devartworkmaxrequests", number.Max(2, runtime.NumCPU()))
	viper.SetDefault("devartworkthrottlebackloglimit", consts.RequestThrottleBacklogLimit)
	viper.SetDefault("devartworkthrottlebacklogtimeout", consts.RequestThrottleBacklogTimeout)
}

func InitConfig(cfgFile string) {
	cfgFile = getConfigFile(cfgFile)
	if cfgFile != "" {
		// Use config file from the flag.
		viper.SetConfigFile(cfgFile)
	} else {
		// Search config in local directory with name "navidrome" (without extension).
		viper.AddConfigPath(".")
		viper.SetConfigName("navidrome")
	}

	_ = viper.BindEnv("port")
	viper.SetEnvPrefix("ND")
	replacer := strings.NewReplacer(".", "_")
	viper.SetEnvKeyReplacer(replacer)
	viper.AutomaticEnv()

	err := viper.ReadInConfig()
	if viper.ConfigFileUsed() != "" && err != nil {
		_, _ = fmt.Fprintln(os.Stderr, "FATAL: Navidrome could not open config file: ", err)
	}
}

func getConfigFile(cfgFile string) string {
	if cfgFile != "" {
		return cfgFile
	}
	return os.Getenv("ND_CONFIGFILE")
}<|MERGE_RESOLUTION|>--- conflicted
+++ resolved
@@ -17,55 +17,6 @@
 )
 
 type configOptions struct {
-<<<<<<< HEAD
-	ConfigFile              string
-	Address                 string
-	Port                    int
-	MusicFolder             string
-	DataFolder              string
-	DbPath                  string
-	LogLevel                string
-	ScanInterval            time.Duration
-	ScanSchedule            string
-	SessionTimeout          time.Duration
-	BaseURL                 string
-	UILoginBackgroundURL    string
-	EnableTranscodingConfig bool
-	EnableDownloads         bool
-	EnableExternalServices  bool
-	TranscodingCacheSize    string
-	ImageCacheSize          string
-	AutoImportPlaylists     bool
-	PlaylistsPath           string
-
-	EnableDuplicateSearch  bool
-	SearchFullString       bool
-	RecentlyAddedByModTime bool
-	IgnoredArticles        string
-	IndexGroups            string
-	ProbeCommand           string
-	CoverArtPriority       string
-	CoverJpegQuality       int
-	UIWelcomeMessage       string
-	EnableGravatar         bool
-	EnableFavourites       bool
-	EnableStarRating       bool
-	EnableUserEditing      bool
-	DefaultTheme           string
-	DefaultLanguage        string
-	DefaultUIVolume        int
-	EnableCoverAnimation   bool
-	GATrackingID           string
-	EnableLogRedacting     bool
-	AuthRequestLimit       int
-	AuthWindowLength       time.Duration
-	PasswordEncryptionKey  string
-	ReverseProxyUserHeader string
-	ReverseProxyWhitelist  string
-	Prometheus             prometheusOptions
-
-	Scanner scannerOptions
-=======
 	ConfigFile                   string
 	Address                      string
 	Port                         int
@@ -104,18 +55,19 @@
 	DefaultTheme                 string
 	DefaultLanguage              string
 	DefaultUIVolume              int
-	EnableReplayGain             bool
-	EnableCoverAnimation         bool
-	GATrackingID                 string
-	EnableLogRedacting           bool
-	AuthRequestLimit             int
-	AuthWindowLength             time.Duration
-	PasswordEncryptionKey        string
-	ReverseProxyUserHeader       string
-	ReverseProxyWhitelist        string
-	Prometheus                   prometheusOptions
-	Scanner                      scannerOptions
->>>>>>> b825d3cf
+	EnableDuplicateSearch        bool
+
+	EnableReplayGain       bool
+	EnableCoverAnimation   bool
+	GATrackingID           string
+	EnableLogRedacting     bool
+	AuthRequestLimit       int
+	AuthWindowLength       time.Duration
+	PasswordEncryptionKey  string
+	ReverseProxyUserHeader string
+	ReverseProxyWhitelist  string
+	Prometheus             prometheusOptions
+	Scanner                scannerOptions
 
 	Agents       string
 	LastFM       lastfmOptions
@@ -281,15 +233,12 @@
 	viper.SetDefault("playlistspath", consts.DefaultPlaylistsPath)
 	viper.SetDefault("enabledownloads", true)
 	viper.SetDefault("enableexternalservices", true)
-<<<<<<< HEAD
 
 	// Config options only valid for file/env configuration
 	viper.SetDefault("enableduplicatesearch", false)
-=======
 	viper.SetDefault("enableMediaFileCoverArt", true)
 	viper.SetDefault("autotranscodedownload", false)
 	viper.SetDefault("defaultdownsamplingformat", consts.DefaultDownsamplingFormat)
->>>>>>> b825d3cf
 	viper.SetDefault("searchfullstring", false)
 	viper.SetDefault("recentlyaddedbymodtime", false)
 	viper.SetDefault("ignoredarticles", "The El La Los Las Le Les Os As O A")
