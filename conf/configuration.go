package conf

import (
	"fmt"
	"net/url"
	"os"
	"path/filepath"
	"runtime"
	"strings"
	"time"

	"github.com/bmatcuk/doublestar/v4"
	"github.com/go-viper/encoding/ini"
	"github.com/kr/pretty"
	"github.com/navidrome/navidrome/consts"
	"github.com/navidrome/navidrome/log"
	"github.com/navidrome/navidrome/utils/chain"
	"github.com/robfig/cron/v3"
	"github.com/spf13/viper"
)

type configOptions struct {
	ConfigFile                      string
	Address                         string
	Port                            int
	UnixSocketPerm                  string
	MusicFolder                     string
	DataFolder                      string
	CacheFolder                     string
	DbPath                          string
	LogLevel                        string
	LogFile                         string
	SessionTimeout                  time.Duration
	BaseURL                         string
	BasePath                        string
	BaseHost                        string
	BaseScheme                      string
	TLSCert                         string
	TLSKey                          string
	UILoginBackgroundURL            string
	UIWelcomeMessage                string
	MaxSidebarPlaylists             int
	EnableTranscodingConfig         bool
	EnableDownloads                 bool
	EnableExternalServices          bool
	EnableInsightsCollector         bool
	EnableMediaFileCoverArt         bool
	TranscodingCacheSize            string
	ImageCacheSize                  string
	AlbumPlayCountMode              string
	EnableArtworkPrecache           bool
	AutoImportPlaylists             bool
	DefaultPlaylistPublicVisibility bool
	PlaylistsPath                   string
	SmartPlaylistRefreshDelay       time.Duration
	AutoTranscodeDownload           bool
	DefaultDownsamplingFormat       string
	SearchFullString                bool
	RecentlyAddedByModTime          bool
	PreferSortTags                  bool
	IgnoredArticles                 string
	IndexGroups                     string
	FFmpegPath                      string
	MPVPath                         string
	MPVCmdTemplate                  string
	CoverArtPriority                string
	CoverJpegQuality                int
	ArtistArtPriority               string
	EnableGravatar                  bool
	EnableFavourites                bool
	EnableStarRating                bool
	EnableUserEditing               bool
	EnableSharing                   bool
	ShareURL                        string
	DefaultDownloadableShare        bool
	DefaultTheme                    string
	DefaultLanguage                 string
	DefaultUIVolume                 int
	EnableReplayGain                bool
	EnableCoverAnimation            bool
	GATrackingID                    string
	EnableLogRedacting              bool
	AuthRequestLimit                int
	AuthWindowLength                time.Duration
	PasswordEncryptionKey           string
	ReverseProxyUserHeader          string
	ReverseProxyWhitelist           string
	HTTPSecurityHeaders             secureOptions
	Prometheus                      prometheusOptions
	Scanner                         scannerOptions
	Jukebox                         jukeboxOptions
	Backup                          backupOptions
	PID                             pidOptions
	Inspect                         inspectOptions
	Subsonic                        subsonicOptions
<<<<<<< HEAD
	Plugins                         pluginsOptions
	PluginConfig                    map[string]map[string]string
=======
	LyricsPriority                  string
>>>>>>> db92cf9e

	Agents       string
	LastFM       lastfmOptions
	Spotify      spotifyOptions
	ListenBrainz listenBrainzOptions
	Tags         map[string]TagConf

	// DevFlags. These are used to enable/disable debugging and incomplete features
	DevLogSourceLine                 bool
	DevLogLevels                     map[string]string
	DevEnableProfiler                bool
	DevAutoCreateAdminPassword       string
	DevAutoLoginUsername             string
	DevActivityPanel                 bool
	DevActivityPanelUpdateRate       time.Duration
	DevSidebarPlaylists              bool
	DevShowArtistPage                bool
	DevOffsetOptimize                int
	DevArtworkMaxRequests            int
	DevArtworkThrottleBacklogLimit   int
	DevArtworkThrottleBacklogTimeout time.Duration
	DevArtistInfoTimeToLive          time.Duration
	DevAlbumInfoTimeToLive           time.Duration
	DevExternalScanner               bool
	DevScannerThreads                uint
	DevInsightsInitialDelay          time.Duration
	DevEnablePlayerInsights          bool
	DevPluginCompilationTimeout      time.Duration
}

type scannerOptions struct {
	Enabled            bool
	Schedule           string
	WatcherWait        time.Duration
	ScanOnStartup      bool
	Extractor          string
	ArtistJoiner       string
	GenreSeparators    string // Deprecated: Use Tags.genre.Split instead
	GroupAlbumReleases bool   // Deprecated: Use PID.Album instead
}

type subsonicOptions struct {
	AppendSubtitle        bool
	ArtistParticipations  bool
	DefaultReportRealPath bool
	LegacyClients         string
}

type TagConf struct {
	Ignore    bool     `yaml:"ignore"`
	Aliases   []string `yaml:"aliases"`
	Type      string   `yaml:"type"`
	MaxLength int      `yaml:"maxLength"`
	Split     []string `yaml:"split"`
	Album     bool     `yaml:"album"`
}

type lastfmOptions struct {
	Enabled  bool
	ApiKey   string
	Secret   string
	Language string
}

type spotifyOptions struct {
	ID     string
	Secret string
}

type listenBrainzOptions struct {
	Enabled bool
	BaseURL string
}

type secureOptions struct {
	CustomFrameOptionsValue string
}

type prometheusOptions struct {
	Enabled     bool
	MetricsPath string
	Password    string
}

type AudioDeviceDefinition []string

type jukeboxOptions struct {
	Enabled   bool
	Devices   []AudioDeviceDefinition
	Default   string
	AdminOnly bool
}

type backupOptions struct {
	Count    int
	Path     string
	Schedule string
}

type pidOptions struct {
	Track string
	Album string
}

type inspectOptions struct {
	Enabled        bool
	MaxRequests    int
	BacklogLimit   int
	BacklogTimeout int
}

type pluginsOptions struct {
	Enabled bool
	Folder  string
}

var (
	Server = &configOptions{}
	hooks  []func()
)

func LoadFromFile(confFile string) {
	viper.SetConfigFile(confFile)
	err := viper.ReadInConfig()
	if err != nil {
		_, _ = fmt.Fprintln(os.Stderr, "FATAL: Error reading config file:", err)
		os.Exit(1)
	}
	Load(true)
}

func Load(noConfigDump bool) {
	parseIniFileConfiguration()

	err := viper.Unmarshal(&Server)
	if err != nil {
		_, _ = fmt.Fprintln(os.Stderr, "FATAL: Error parsing config:", err)
		os.Exit(1)
	}

	err = os.MkdirAll(Server.DataFolder, os.ModePerm)
	if err != nil {
		_, _ = fmt.Fprintln(os.Stderr, "FATAL: Error creating data path:", err)
		os.Exit(1)
	}

	if Server.CacheFolder == "" {
		Server.CacheFolder = filepath.Join(Server.DataFolder, "cache")
	}
	err = os.MkdirAll(Server.CacheFolder, os.ModePerm)
	if err != nil {
		_, _ = fmt.Fprintln(os.Stderr, "FATAL: Error creating cache path:", err)
		os.Exit(1)
	}

	if Server.Plugins.Folder == "" {
		Server.Plugins.Folder = filepath.Join(Server.DataFolder, "plugins")
	}
	err = os.MkdirAll(Server.Plugins.Folder, os.ModePerm)
	if err != nil {
		_, _ = fmt.Fprintln(os.Stderr, "FATAL: Error creating plugins path:", err)
		os.Exit(1)
	}
	// Set restrictive permissions on plugins folder (user only)
	if err := os.Chmod(Server.Plugins.Folder, 0700); err != nil {
		_, _ = fmt.Fprintln(os.Stderr, "FATAL: Error setting plugins folder permissions:", err)
		os.Exit(1)
	}

	Server.ConfigFile = viper.GetViper().ConfigFileUsed()
	if Server.DbPath == "" {
		Server.DbPath = filepath.Join(Server.DataFolder, consts.DefaultDbPath)
	}

	if Server.Backup.Path != "" {
		err = os.MkdirAll(Server.Backup.Path, os.ModePerm)
		if err != nil {
			_, _ = fmt.Fprintln(os.Stderr, "FATAL: Error creating backup path:", err)
			os.Exit(1)
		}
	}

	out := os.Stderr
	if Server.LogFile != "" {
		out, err = os.OpenFile(Server.LogFile, os.O_APPEND|os.O_CREATE|os.O_WRONLY, 0644)
		if err != nil {
			_, _ = fmt.Fprintf(os.Stderr, "FATAL: Error opening log file %s: %s\n", Server.LogFile, err.Error())
			os.Exit(1)
		}
		log.SetOutput(out)
	}

	log.SetLevelString(Server.LogLevel)
	log.SetLogLevels(Server.DevLogLevels)
	log.SetLogSourceLine(Server.DevLogSourceLine)
	log.SetRedacting(Server.EnableLogRedacting)

	err = chain.RunSequentially(
		validateScanSchedule,
		validateBackupSchedule,
		validatePlaylistsPath,
	)
	if err != nil {
		os.Exit(1)
	}

	if Server.BaseURL != "" {
		u, err := url.Parse(Server.BaseURL)
		if err != nil {
			_, _ = fmt.Fprintln(os.Stderr, "FATAL: Invalid BaseURL:", err)
			os.Exit(1)
		}
		Server.BasePath = u.Path
		u.Path = ""
		u.RawQuery = ""
		Server.BaseHost = u.Host
		Server.BaseScheme = u.Scheme
	}

	// Print current configuration if log level is Debug
	if log.IsGreaterOrEqualTo(log.LevelDebug) && !noConfigDump {
		prettyConf := pretty.Sprintf("Loaded configuration from '%s': %# v", Server.ConfigFile, Server)
		if Server.EnableLogRedacting {
			prettyConf = log.Redact(prettyConf)
		}
		_, _ = fmt.Fprintln(out, prettyConf)
	}

	if !Server.EnableExternalServices {
		disableExternalServices()
	}

	if Server.Scanner.Extractor != consts.DefaultScannerExtractor {
		log.Warn(fmt.Sprintf("Extractor '%s' is not implemented, using 'taglib'", Server.Scanner.Extractor))
		Server.Scanner.Extractor = consts.DefaultScannerExtractor
	}
	logDeprecatedOptions("Scanner.GenreSeparators")
	logDeprecatedOptions("Scanner.GroupAlbumReleases")
	logDeprecatedOptions("DevEnableBufferedScrobble") // Deprecated: Buffered scrobbling is now always enabled and this option is ignored

	// Call init hooks
	for _, hook := range hooks {
		hook()
	}
}

func logDeprecatedOptions(options ...string) {
	for _, option := range options {
		envVar := "ND_" + strings.ToUpper(strings.ReplaceAll(option, ".", "_"))
		if os.Getenv(envVar) != "" {
			log.Warn(fmt.Sprintf("Option '%s' is deprecated and will be ignored in a future release", envVar))
		}
		if viper.InConfig(option) {
			log.Warn(fmt.Sprintf("Option '%s' is deprecated and will be ignored in a future release", option))
		}
	}
}

// parseIniFileConfiguration is used to parse the config file when it is in INI format. For INI files, it
// would require a nested structure, so instead we unmarshal it to a map and then merge the nested [default]
// section into the root level.
func parseIniFileConfiguration() {
	cfgFile := viper.ConfigFileUsed()
	if strings.ToLower(filepath.Ext(cfgFile)) == ".ini" {
		var iniConfig map[string]interface{}
		err := viper.Unmarshal(&iniConfig)
		if err != nil {
			_, _ = fmt.Fprintln(os.Stderr, "FATAL: Error parsing config:", err)
			os.Exit(1)
		}
		cfg, ok := iniConfig["default"].(map[string]any)
		if !ok {
			_, _ = fmt.Fprintln(os.Stderr, "FATAL: Error parsing config: missing [default] section:", iniConfig)
			os.Exit(1)
		}
		err = viper.MergeConfigMap(cfg)
		if err != nil {
			_, _ = fmt.Fprintln(os.Stderr, "FATAL: Error parsing config:", err)
			os.Exit(1)
		}
	}
}

func disableExternalServices() {
	log.Info("All external integrations are DISABLED!")
	Server.EnableInsightsCollector = false
	Server.LastFM.Enabled = false
	Server.Spotify.ID = ""
	Server.ListenBrainz.Enabled = false
	Server.Agents = ""
	if Server.UILoginBackgroundURL == consts.DefaultUILoginBackgroundURL {
		Server.UILoginBackgroundURL = consts.DefaultUILoginBackgroundURLOffline
	}
}

func validatePlaylistsPath() error {
	for _, path := range strings.Split(Server.PlaylistsPath, string(filepath.ListSeparator)) {
		_, err := doublestar.Match(path, "")
		if err != nil {
			log.Error("Invalid PlaylistsPath", "path", path, err)
			return err
		}
	}
	return nil
}

func validateScanSchedule() error {
	if Server.Scanner.Schedule == "0" || Server.Scanner.Schedule == "" {
		Server.Scanner.Schedule = ""
		return nil
	}
	var err error
	Server.Scanner.Schedule, err = validateSchedule(Server.Scanner.Schedule, "Scanner.Schedule")
	return err
}

func validateBackupSchedule() error {
	if Server.Backup.Path == "" || Server.Backup.Schedule == "" || Server.Backup.Count == 0 {
		Server.Backup.Schedule = ""
		return nil
	}
	var err error
	Server.Backup.Schedule, err = validateSchedule(Server.Backup.Schedule, "Backup.Schedule")
	return err
}

func validateSchedule(schedule, field string) (string, error) {
	if _, err := time.ParseDuration(schedule); err == nil {
		schedule = "@every " + schedule
	}
	c := cron.New()
	id, err := c.AddFunc(schedule, func() {})
	if err != nil {
		log.Error(fmt.Sprintf("Invalid %s. Please read format spec at https://pkg.go.dev/github.com/robfig/cron#hdr-CRON_Expression_Format", field), "schedule", schedule, err)
	} else {
		c.Remove(id)
	}
	return schedule, err
}

// AddHook is used to register initialization code that should run as soon as the config is loaded
func AddHook(hook func()) {
	hooks = append(hooks, hook)
}

func init() {
	viper.SetDefault("musicfolder", filepath.Join(".", "music"))
	viper.SetDefault("cachefolder", "")
	viper.SetDefault("datafolder", ".")
	viper.SetDefault("loglevel", "info")
	viper.SetDefault("logfile", "")
	viper.SetDefault("address", "0.0.0.0")
	viper.SetDefault("port", 4533)
	viper.SetDefault("unixsocketperm", "0660")
	viper.SetDefault("sessiontimeout", consts.DefaultSessionTimeout)
	viper.SetDefault("baseurl", "")
	viper.SetDefault("tlscert", "")
	viper.SetDefault("tlskey", "")
	viper.SetDefault("uiloginbackgroundurl", consts.DefaultUILoginBackgroundURL)
	viper.SetDefault("uiwelcomemessage", "")
	viper.SetDefault("maxsidebarplaylists", consts.DefaultMaxSidebarPlaylists)
	viper.SetDefault("enabletranscodingconfig", false)
	viper.SetDefault("transcodingcachesize", "100MB")
	viper.SetDefault("imagecachesize", "100MB")
	viper.SetDefault("albumplaycountmode", consts.AlbumPlayCountModeAbsolute)
	viper.SetDefault("enableartworkprecache", true)
	viper.SetDefault("autoimportplaylists", true)
	viper.SetDefault("defaultplaylistpublicvisibility", false)
	viper.SetDefault("playlistspath", "")
	viper.SetDefault("smartPlaylistRefreshDelay", 5*time.Second)
	viper.SetDefault("enabledownloads", true)
	viper.SetDefault("enableexternalservices", true)
	viper.SetDefault("enablemediafilecoverart", true)
	viper.SetDefault("autotranscodedownload", false)
	viper.SetDefault("defaultdownsamplingformat", consts.DefaultDownsamplingFormat)
	viper.SetDefault("searchfullstring", false)
	viper.SetDefault("recentlyaddedbymodtime", false)
	viper.SetDefault("prefersorttags", false)
	viper.SetDefault("ignoredarticles", "The El La Los Las Le Les Os As O A")
	viper.SetDefault("indexgroups", "A B C D E F G H I J K L M N O P Q R S T U V W X-Z(XYZ) [Unknown]([)")
	viper.SetDefault("ffmpegpath", "")
	viper.SetDefault("mpvcmdtemplate", "mpv --audio-device=%d --no-audio-display --pause %f --input-ipc-server=%s")

	viper.SetDefault("coverartpriority", "cover.*, folder.*, front.*, embedded, external")
	viper.SetDefault("coverjpegquality", 75)
	viper.SetDefault("artistartpriority", "artist.*, album/artist.*, external")
	viper.SetDefault("enablegravatar", false)
	viper.SetDefault("enablefavourites", true)
	viper.SetDefault("enablestarrating", true)
	viper.SetDefault("enableuserediting", true)
	viper.SetDefault("defaulttheme", "Dark")
	viper.SetDefault("defaultlanguage", "")
	viper.SetDefault("defaultuivolume", consts.DefaultUIVolume)
	viper.SetDefault("enablereplaygain", true)
	viper.SetDefault("enablecoveranimation", true)
	viper.SetDefault("enablesharing", false)
	viper.SetDefault("shareurl", "")
	viper.SetDefault("defaultdownloadableshare", false)
	viper.SetDefault("gatrackingid", "")
	viper.SetDefault("enableinsightscollector", true)
	viper.SetDefault("enablelogredacting", true)
	viper.SetDefault("authrequestlimit", 5)
	viper.SetDefault("authwindowlength", 20*time.Second)
	viper.SetDefault("passwordencryptionkey", "")

	viper.SetDefault("reverseproxyuserheader", "Remote-User")
	viper.SetDefault("reverseproxywhitelist", "")

	viper.SetDefault("prometheus.enabled", false)
	viper.SetDefault("prometheus.metricspath", consts.PrometheusDefaultPath)
	viper.SetDefault("prometheus.password", "")

	viper.SetDefault("jukebox.enabled", false)
	viper.SetDefault("jukebox.devices", []AudioDeviceDefinition{})
	viper.SetDefault("jukebox.default", "")
	viper.SetDefault("jukebox.adminonly", true)

	viper.SetDefault("scanner.enabled", true)
	viper.SetDefault("scanner.schedule", "0")
	viper.SetDefault("scanner.extractor", consts.DefaultScannerExtractor)
	viper.SetDefault("scanner.watcherwait", consts.DefaultWatcherWait)
	viper.SetDefault("scanner.scanonstartup", true)
	viper.SetDefault("scanner.artistjoiner", consts.ArtistJoiner)
	viper.SetDefault("scanner.genreseparators", "")
	viper.SetDefault("scanner.groupalbumreleases", false)

	viper.SetDefault("subsonic.appendsubtitle", true)
	viper.SetDefault("subsonic.artistparticipations", false)
	viper.SetDefault("subsonic.defaultreportrealpath", false)
	viper.SetDefault("subsonic.legacyclients", "DSub")

	viper.SetDefault("agents", "lastfm,spotify")
	viper.SetDefault("lastfm.enabled", true)
	viper.SetDefault("lastfm.language", "en")
	viper.SetDefault("lastfm.apikey", "")
	viper.SetDefault("lastfm.secret", "")
	viper.SetDefault("spotify.id", "")
	viper.SetDefault("spotify.secret", "")
	viper.SetDefault("listenbrainz.enabled", true)
	viper.SetDefault("listenbrainz.baseurl", "https://api.listenbrainz.org/1/")

	viper.SetDefault("httpsecurityheaders.customframeoptionsvalue", "DENY")

	viper.SetDefault("backup.path", "")
	viper.SetDefault("backup.schedule", "")
	viper.SetDefault("backup.count", 0)

	viper.SetDefault("pid.track", consts.DefaultTrackPID)
	viper.SetDefault("pid.album", consts.DefaultAlbumPID)

	viper.SetDefault("inspect.enabled", true)
	viper.SetDefault("inspect.maxrequests", 1)
	viper.SetDefault("inspect.backloglimit", consts.RequestThrottleBacklogLimit)
	viper.SetDefault("inspect.backlogtimeout", consts.RequestThrottleBacklogTimeout)

<<<<<<< HEAD
	viper.SetDefault("plugins.folder", "")
	viper.SetDefault("plugins.enabled", false)
=======
	viper.SetDefault("lyricspriority", ".lrc,.txt,embedded")
>>>>>>> db92cf9e

	// DevFlags. These are used to enable/disable debugging and incomplete features
	viper.SetDefault("devlogsourceline", false)
	viper.SetDefault("devenableprofiler", false)
	viper.SetDefault("devautocreateadminpassword", "")
	viper.SetDefault("devautologinusername", "")
	viper.SetDefault("devactivitypanel", true)
	viper.SetDefault("devactivitypanelupdaterate", 300*time.Millisecond)
	viper.SetDefault("devsidebarplaylists", true)
	viper.SetDefault("devshowartistpage", true)
	viper.SetDefault("devoffsetoptimize", 50000)
	viper.SetDefault("devartworkmaxrequests", max(2, runtime.NumCPU()/3))
	viper.SetDefault("devartworkthrottlebackloglimit", consts.RequestThrottleBacklogLimit)
	viper.SetDefault("devartworkthrottlebacklogtimeout", consts.RequestThrottleBacklogTimeout)
	viper.SetDefault("devartistinfotimetolive", consts.ArtistInfoTimeToLive)
	viper.SetDefault("devalbuminfotimetolive", consts.AlbumInfoTimeToLive)
	viper.SetDefault("devexternalscanner", true)
	viper.SetDefault("devscannerthreads", 5)
	viper.SetDefault("devinsightsinitialdelay", consts.InsightsInitialDelay)
	viper.SetDefault("devenableplayerinsights", true)
	viper.SetDefault("devplugincompilationtimeout", time.Minute)
}

func InitConfig(cfgFile string) {
	codecRegistry := viper.NewCodecRegistry()
	_ = codecRegistry.RegisterCodec("ini", ini.Codec{})
	viper.SetOptions(viper.WithCodecRegistry(codecRegistry))

	cfgFile = getConfigFile(cfgFile)
	if cfgFile != "" {
		// Use config file from the flag.
		viper.SetConfigFile(cfgFile)
	} else {
		// Search config in local directory with name "navidrome" (without extension).
		viper.AddConfigPath(".")
		viper.SetConfigName("navidrome")
	}

	_ = viper.BindEnv("port")
	viper.SetEnvPrefix("ND")
	replacer := strings.NewReplacer(".", "_")
	viper.SetEnvKeyReplacer(replacer)
	viper.AutomaticEnv()

	err := viper.ReadInConfig()
	if viper.ConfigFileUsed() != "" && err != nil {
		_, _ = fmt.Fprintln(os.Stderr, "FATAL: Navidrome could not open config file: ", err)
		os.Exit(1)
	}
}

// getConfigFile returns the path to the config file, either from the flag or from the environment variable.
// If it is defined in the environment variable, it will check if the file exists.
func getConfigFile(cfgFile string) string {
	if cfgFile != "" {
		return cfgFile
	}
	cfgFile = os.Getenv("ND_CONFIGFILE")
	if cfgFile != "" {
		if _, err := os.Stat(cfgFile); err == nil {
			return cfgFile
		}
	}
	return ""
}<|MERGE_RESOLUTION|>--- conflicted
+++ resolved
@@ -66,6 +66,7 @@
 	CoverArtPriority                string
 	CoverJpegQuality                int
 	ArtistArtPriority               string
+	LyricsPriority                  string
 	EnableGravatar                  bool
 	EnableFavourites                bool
 	EnableStarRating                bool
@@ -93,12 +94,8 @@
 	PID                             pidOptions
 	Inspect                         inspectOptions
 	Subsonic                        subsonicOptions
-<<<<<<< HEAD
 	Plugins                         pluginsOptions
 	PluginConfig                    map[string]map[string]string
-=======
-	LyricsPriority                  string
->>>>>>> db92cf9e
 
 	Agents       string
 	LastFM       lastfmOptions
@@ -485,6 +482,7 @@
 	viper.SetDefault("coverartpriority", "cover.*, folder.*, front.*, embedded, external")
 	viper.SetDefault("coverjpegquality", 75)
 	viper.SetDefault("artistartpriority", "artist.*, album/artist.*, external")
+	viper.SetDefault("lyricspriority", ".lrc,.txt,embedded")
 	viper.SetDefault("enablegravatar", false)
 	viper.SetDefault("enablefavourites", true)
 	viper.SetDefault("enablestarrating", true)
@@ -554,12 +552,8 @@
 	viper.SetDefault("inspect.backloglimit", consts.RequestThrottleBacklogLimit)
 	viper.SetDefault("inspect.backlogtimeout", consts.RequestThrottleBacklogTimeout)
 
-<<<<<<< HEAD
 	viper.SetDefault("plugins.folder", "")
 	viper.SetDefault("plugins.enabled", false)
-=======
-	viper.SetDefault("lyricspriority", ".lrc,.txt,embedded")
->>>>>>> db92cf9e
 
 	// DevFlags. These are used to enable/disable debugging and incomplete features
 	viper.SetDefault("devlogsourceline", false)
